--- conflicted
+++ resolved
@@ -1555,11 +1555,7 @@
         // Get stored location data for chat agent
         const storedLocationData = localStorage.getItem('currentLocationData');
         let locationContext = null;
-<<<<<<< HEAD
         const storedPersonaType = sessionStorage.getItem('persona');
-=======
-        const storedPersonaType = sessionStorage.getItem('persona')
->>>>>>> 13a846a1
         
         if (storedLocationData) {
             try {
@@ -1582,11 +1578,7 @@
                 state: currentState,
                 days: currentDays,
                 location_context: locationContext,
-<<<<<<< HEAD
                 persona: storedPersonaType
-=======
-                persona:storedPersonaType
->>>>>>> 13a846a1
             })
         });
 
