# ./agent.py
import os
import asyncio
from google.adk.agents import Agent
from google.adk.runners import Runner
from google.adk.sessions import InMemorySessionService
from google.genai import types
from google.adk.tools import google_search

# === Import all sub-agents and tools ===
from .agents.air_quality_agent import air_quality_agent
from .agents.live_air_quality_agent import live_air_quality_agent
from .agents.infectious_diseases_agent import infectious_diseases_agent
from .agents.clinic_finder_agent import clinic_finder_agent
from .agents.health_faq_agent import health_faq_agent
<<<<<<< HEAD
from .agents.crowdsourcing_agent import crowdsourcing_agent

=======
from .agents.psa_video import create_psa_video_agents
from .tools.health_tools import get_health_faq
>>>>>>> 85c2d03e

# === Model configuration ===
GEMINI_MODEL = "gemini-2.0-flash"

# === Create PSA Video Agents ===
psa_agents = create_psa_video_agents(model=GEMINI_MODEL, tools_module=None)

# === Root Agent Definition ===
root_agent = Agent(
    name="community_health_assistant",
    model=GEMINI_MODEL,
    description="Main community health assistant that routes queries to specialized sub-agents.",
    instruction=(
        "You are a friendly Community Health & Wellness Assistant. "
        "When a user greets you, respond warmly with this menu:\n\n"
        "\"Welcome to the Community Health & Wellness Assistant!\n\n"
        "I can help you with:\n"
        "1. [LIVE AIR QUALITY] Check current air quality via the AirNow API\n"
        "2. [HISTORICAL AIR QUALITY] View past PM2.5 data from EPA BigQuery\n"
        "3. [DISEASES] Infectious Disease Tracking - County-level CDC data\n"
        "4. [CLINICS] Find nearby clinics or doctors using Google Search\n"
<<<<<<< HEAD
        "5. [REPORTS] Crowdsourced Health or Environmental Reporting\n"
        "6. [HEALTH] General wellness, hygiene, and preventive care advice\n\n"
=======
        "5. [HEALTH] General wellness, hygiene, and preventive care advice\n"
        "6. [PSA VIDEOS] Generate and share public health announcement videos\n\n"
>>>>>>> 85c2d03e
        "What would you like to know about today?\"\n\n"
        "Routing Rules:\n"
        "- 'live', 'today', 'current', or 'now' → live_air_quality_agent.\n"
        "- Questions mentioning years, months, or historical data → air_quality_agent.\n"
        "- Mentions of infections, outbreaks, or diseases → infectious_diseases_agent.\n"
<<<<<<< HEAD
        "- If the user describes symptoms or feeling unwell (e.g., 'I have a rash', 'I feel dizzy', "
        "'my tooth hurts', 'my child is sick') → clinic_finder_agent.\n"
        "- If the user says 'report', 'issue', 'problem', 'alert', or 'incident' → crowdsourcing_agent.\n"
        "- General health, hygiene, prevention, wellness, or safety advice → health_faq_agent.\n\n"
=======
        "- If the user describes symptoms or feeling unwell "
        "(e.g., 'I have a rash', 'I feel dizzy', 'my tooth hurts', 'I cut my hand', "
        "'my child is sick'), route to clinic_finder_agent."
        "- General health, hygiene, prevention, wellness, or safety advice → health_faq_agent.\n"
        "- Requests to create PSA videos, announcements, or post to social media → PSA video agents.\n\n"
>>>>>>> 85c2d03e
        "Process:\n"
        "1. For reports, ask for key details (location, issue type, severity, description).\n"
        "2. Call the crowdsourcing_agent to record the data.\n"
        "3. For clinic-related issues, provide local clinics and optionally report the case via crowdsourcing_agent.\n\n"
        "After any response (from you or a sub-agent), always end with: "
        "'Is there anything else I can help you with today?'"
    ),
    sub_agents=[
        air_quality_agent,
        live_air_quality_agent,
        infectious_diseases_agent,
        clinic_finder_agent,
        health_faq_agent,
<<<<<<< HEAD
        crowdsourcing_agent,  # 👈 Added here
    ],
=======
    ] + psa_agents,  # Add PSA video agents (ActionLine, VeoPrompt, Twitter)
>>>>>>> 85c2d03e
)

# === Runner & Session Setup ===
APP_NAME = "community_health_app"
USER_ID = "user1234"
SESSION_ID = "1234"

_session_service = None
_session = None
_runner = None

def _initialize_session_and_runner():
    """Initialize session service and runner lazily."""
    global _session_service, _session, _runner
    if _session_service is None:
        _session_service = InMemorySessionService()
        _session = asyncio.run(
            _session_service.create_session(
                app_name=APP_NAME, user_id=USER_ID, session_id=SESSION_ID
            )
        )
        _runner = Runner(agent=root_agent, app_name=APP_NAME, session_service=_session_service)

def call_agent(query: str) -> str:
    """Helper function to call the agent with a query and return the response."""
    _initialize_session_and_runner()
    content = types.Content(role="user", parts=[types.Part(text=query)])
    events = _runner.run(user_id=USER_ID, session_id=SESSION_ID, new_message=content)

    for event in events:
        if event.is_final_response():
            return event.content.parts[0].text
    return "No response received from agent."

# === Interactive Runner ===
def run_interactive():
    print("🌿 COMMUNITY HEALTH & WELLNESS ASSISTANT 🌿")
    print("Type 'quit' or 'exit' to leave.\n")
    while True:
        user_input = input("You: ")
        if user_input.lower() in ["exit", "quit"]:
            print("Agent: Take care and stay healthy! 👋")
            break
        response = call_agent(user_input)
        print(f"Agent: {response}\n")

if __name__ == "__main__":
    run_interactive()<|MERGE_RESOLUTION|>--- conflicted
+++ resolved
@@ -7,64 +7,44 @@
 from google.genai import types
 from google.adk.tools import google_search
 
-# === Import all sub-agents and tools ===
 from .agents.air_quality_agent import air_quality_agent
 from .agents.live_air_quality_agent import live_air_quality_agent
 from .agents.infectious_diseases_agent import infectious_diseases_agent
 from .agents.clinic_finder_agent import clinic_finder_agent
 from .agents.health_faq_agent import health_faq_agent
-<<<<<<< HEAD
 from .agents.crowdsourcing_agent import crowdsourcing_agent
-
-=======
 from .agents.psa_video import create_psa_video_agents
 from .tools.health_tools import get_health_faq
->>>>>>> 85c2d03e
 
-# === Model configuration ===
 GEMINI_MODEL = "gemini-2.0-flash"
 
-# === Create PSA Video Agents ===
+# Create PSA Video Agents
 psa_agents = create_psa_video_agents(model=GEMINI_MODEL, tools_module=None)
 
-# === Root Agent Definition ===
 root_agent = Agent(
     name="community_health_assistant",
     model=GEMINI_MODEL,
     description="Main community health assistant that routes queries to specialized sub-agents.",
     instruction=(
-        "You are a friendly Community Health & Wellness Assistant. "
-        "When a user greets you, respond warmly with this menu:\n\n"
+        "You are a friendly Community Health & Wellness Assistant.\n\n"
         "\"Welcome to the Community Health & Wellness Assistant!\n\n"
         "I can help you with:\n"
         "1. [LIVE AIR QUALITY] Check current air quality via the AirNow API\n"
         "2. [HISTORICAL AIR QUALITY] View past PM2.5 data from EPA BigQuery\n"
         "3. [DISEASES] Infectious Disease Tracking - County-level CDC data\n"
         "4. [CLINICS] Find nearby clinics or doctors using Google Search\n"
-<<<<<<< HEAD
         "5. [REPORTS] Crowdsourced Health or Environmental Reporting\n"
-        "6. [HEALTH] General wellness, hygiene, and preventive care advice\n\n"
-=======
-        "5. [HEALTH] General wellness, hygiene, and preventive care advice\n"
-        "6. [PSA VIDEOS] Generate and share public health announcement videos\n\n"
->>>>>>> 85c2d03e
-        "What would you like to know about today?\"\n\n"
+        "6. [HEALTH] General wellness, hygiene, and preventive care advice\n"
+        "7. [PSA VIDEOS] Generate and share public health announcement videos\n\n"
         "Routing Rules:\n"
         "- 'live', 'today', 'current', or 'now' → live_air_quality_agent.\n"
         "- Questions mentioning years, months, or historical data → air_quality_agent.\n"
         "- Mentions of infections, outbreaks, or diseases → infectious_diseases_agent.\n"
-<<<<<<< HEAD
-        "- If the user describes symptoms or feeling unwell (e.g., 'I have a rash', 'I feel dizzy', "
-        "'my tooth hurts', 'my child is sick') → clinic_finder_agent.\n"
+        "- If the user describes symptoms or feeling unwell "
+        "(e.g., 'I have a rash', 'I feel dizzy', 'my tooth hurts', 'my child is sick') → clinic_finder_agent.\n"
         "- If the user says 'report', 'issue', 'problem', 'alert', or 'incident' → crowdsourcing_agent.\n"
-        "- General health, hygiene, prevention, wellness, or safety advice → health_faq_agent.\n\n"
-=======
-        "- If the user describes symptoms or feeling unwell "
-        "(e.g., 'I have a rash', 'I feel dizzy', 'my tooth hurts', 'I cut my hand', "
-        "'my child is sick'), route to clinic_finder_agent."
         "- General health, hygiene, prevention, wellness, or safety advice → health_faq_agent.\n"
         "- Requests to create PSA videos, announcements, or post to social media → PSA video agents.\n\n"
->>>>>>> 85c2d03e
         "Process:\n"
         "1. For reports, ask for key details (location, issue type, severity, description).\n"
         "2. Call the crowdsourcing_agent to record the data.\n"
@@ -78,47 +58,36 @@
         infectious_diseases_agent,
         clinic_finder_agent,
         health_faq_agent,
-<<<<<<< HEAD
-        crowdsourcing_agent,  # 👈 Added here
-    ],
-=======
-    ] + psa_agents,  # Add PSA video agents (ActionLine, VeoPrompt, Twitter)
->>>>>>> 85c2d03e
+        crowdsourcing_agent,
+    ] + psa_agents,
 )
 
-# === Runner & Session Setup ===
+# Runner setup unchanged
 APP_NAME = "community_health_app"
 USER_ID = "user1234"
 SESSION_ID = "1234"
 
 _session_service = None
-_session = None
 _runner = None
 
 def _initialize_session_and_runner():
-    """Initialize session service and runner lazily."""
-    global _session_service, _session, _runner
+    global _session_service, _runner
     if _session_service is None:
         _session_service = InMemorySessionService()
-        _session = asyncio.run(
-            _session_service.create_session(
-                app_name=APP_NAME, user_id=USER_ID, session_id=SESSION_ID
-            )
+        session = asyncio.run(
+            _session_service.create_session(APP_NAME, USER_ID, SESSION_ID)
         )
         _runner = Runner(agent=root_agent, app_name=APP_NAME, session_service=_session_service)
 
 def call_agent(query: str) -> str:
-    """Helper function to call the agent with a query and return the response."""
     _initialize_session_and_runner()
     content = types.Content(role="user", parts=[types.Part(text=query)])
     events = _runner.run(user_id=USER_ID, session_id=SESSION_ID, new_message=content)
-
     for event in events:
         if event.is_final_response():
             return event.content.parts[0].text
     return "No response received from agent."
 
-# === Interactive Runner ===
 def run_interactive():
     print("🌿 COMMUNITY HEALTH & WELLNESS ASSISTANT 🌿")
     print("Type 'quit' or 'exit' to leave.\n")
@@ -127,8 +96,7 @@
         if user_input.lower() in ["exit", "quit"]:
             print("Agent: Take care and stay healthy! 👋")
             break
-        response = call_agent(user_input)
-        print(f"Agent: {response}\n")
+        print("Agent:", call_agent(user_input), "\n")
 
 if __name__ == "__main__":
     run_interactive()