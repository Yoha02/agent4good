from flask import Flask, render_template, request, jsonify
import os
from dotenv import load_dotenv
import pandas as pd
from datetime import datetime, timedelta
import json
import random
import zipcodes
import requests
from PIL import Image
from io import BytesIO
from epa_service import EPAAirQualityService
from epa_aqs_service import EPAAQSService
from location_service_comprehensive import ComprehensiveLocationService
from google_weather_service import GoogleWeatherService
from google_pollen_service import GooglePollenService
from google.cloud import storage, bigquery, texttospeech
import google.generativeai as genai
import base64

# PSA Video Integration
try:
    from multi_tool_agent_bquery_tools.async_video_manager import VideoGenerationManager
    PSA_VIDEO_AVAILABLE = True
except ImportError as e:
    print(f"[INFO] PSA Video features not available: {e}")
    PSA_VIDEO_AVAILABLE = False

# Load environment variables
load_dotenv()

app = Flask(__name__)
app.config['SECRET_KEY'] = os.getenv('SECRET_KEY', 'dev-secret-key')

# GCS Configuration
GCS_BUCKET_NAME = 'agent4good-report-attachments'
GCP_PROJECT_ID = 'qwiklabs-gcp-00-4a7d408c735c'

# Gemini API Configuration
GEMINI_API_KEY = os.getenv('GEMINI_API_KEY')
if GEMINI_API_KEY:
    genai.configure(api_key=GEMINI_API_KEY)

print("[OK] Starting Flask app with EPA API integration")

# Initialize GCS client
try:
    storage_client = storage.Client(project=GCP_PROJECT_ID)
    # Try to get bucket, create if doesn't exist
    try:
        bucket = storage_client.get_bucket(GCS_BUCKET_NAME)
        print(f"[OK] Connected to GCS bucket: {GCS_BUCKET_NAME}")
    except Exception as e:
        print(f"[INFO] Bucket not found, creating: {GCS_BUCKET_NAME}")
        bucket = storage_client.create_bucket(GCS_BUCKET_NAME, location='us-central1')
        print(f"[OK] Created GCS bucket: {GCS_BUCKET_NAME}")
    GCS_AVAILABLE = True
except Exception as e:
    print(f"[WARNING] GCS initialization failed: {e}")
    GCS_AVAILABLE = False
    storage_client = None
    bucket = None

# Initialize BigQuery client
try:
    bq_client = bigquery.Client(project=GCP_PROJECT_ID)
    print(f"[OK] BigQuery client initialized for project: {GCP_PROJECT_ID}")
except Exception as e:
    print(f"[WARNING] BigQuery initialization failed: {e}")
    bq_client = None

# Initialize Gemini AI model
try:
    if GEMINI_API_KEY:
        model = genai.GenerativeModel('gemini-2.5-pro')
        print("[OK] Gemini AI model initialized")
    else:
        model = None
        print("[WARNING] No Gemini API key, AI features will be limited")
except Exception as e:
    print(f"[WARNING] Gemini model initialization failed: {e}")
    model = None

# Initialize Google Text-to-Speech client
try:
    tts_client = texttospeech.TextToSpeechClient()
    TTS_AVAILABLE = True
    print("[OK] Google Text-to-Speech client initialized")
except Exception as e:
    print(f"[WARNING] Text-to-Speech initialization failed: {e}")
    TTS_AVAILABLE = False
    tts_client = None

# Initialize services
try:
    epa_service = EPAAirQualityService()
    epa_aqs_service = EPAAQSService()  # New detailed service
    location_service = ComprehensiveLocationService()
    weather_service = GoogleWeatherService()
    pollen_service = GooglePollenService()
    EPA_AVAILABLE = True
    print("[OK] EPA API service initialized successfully")
    print("[OK] EPA AQS service initialized for detailed pollutant data")
    print("[OK] Google Weather & Pollen services initialized")
except Exception as e:
    print(f"[WARNING] Service initialization: {e}")
    EPA_AVAILABLE = False
    epa_service = None
    epa_aqs_service = None
    location_service = ComprehensiveLocationService()  # Location service can work independently
    weather_service = None
    pollen_service = None

# Initialize PSA Video Manager
video_manager = None
if PSA_VIDEO_AVAILABLE:
    try:
        video_manager = VideoGenerationManager()
        print("[OK] PSA Video Manager initialized")
    except Exception as e:
        print(f"[WARNING] PSA Video Manager initialization failed: {e}")
        video_manager = None
        PSA_VIDEO_AVAILABLE = False

# Import ADK agent (optional, for backwards compatibility)
try:
    from multi_tool_agent_bquery_tools.agent import call_agent as call_adk_agent
    ADK_AGENT_AVAILABLE = True
    print("[OK] ADK Agent loaded successfully!")
except Exception as e:
    print(f"[INFO] ADK Agent not available (optional): {e}")
    ADK_AGENT_AVAILABLE = False

# ===== FILE UPLOAD & AI ANALYSIS HELPERS =====

ALLOWED_EXTENSIONS = {
    'image': {'jpg', 'jpeg', 'png', 'gif'},
    'video': {'mp4', 'mov'},
    'document': {'pdf', 'doc', 'docx'},
    'data': {'csv'}
}
MAX_FILE_SIZE = 50 * 1024 * 1024  # 50MB
MAX_FILES_PER_REPORT = 10

def allowed_file(filename):
    """Check if file extension is allowed"""
    if '.' not in filename:
        return False
    ext = filename.rsplit('.', 1)[1].lower()
    return ext in ALLOWED_EXTENSIONS['image'] | ALLOWED_EXTENSIONS['video'] | \
           ALLOWED_EXTENSIONS['document'] | ALLOWED_EXTENSIONS['data']

def get_file_type(filename):
    """Determine file type category"""
    if '.' not in filename:
        return 'unknown'
    ext = filename.rsplit('.', 1)[1].lower()
    for category, extensions in ALLOWED_EXTENSIONS.items():
        if ext in extensions:
            return category
    return 'unknown'

def upload_to_gcs(file, report_id, file_index):
    """Upload file to GCS bucket and return URL"""
    if not GCS_AVAILABLE or not bucket:
        raise Exception("GCS not available")
    
    filename = file.filename
    # Create unique blob name: reports/{report_id}/{index}_{original_filename}
    blob_name = f"reports/{report_id}/{file_index}_{filename}"
    blob = bucket.blob(blob_name)
    
    # Upload file
    blob.upload_from_file(file, content_type=file.content_type)
    
    # Make blob publicly accessible (or use signed URLs for security)
    blob.make_public()
    
    return {
        'url': blob.public_url,
        'filename': filename,
        'blob_name': blob_name,
        'file_type': get_file_type(filename)
    }

def analyze_text_with_gemini(description, severity, timeframe, report_type):
    """Use Gemini to analyze report text and suggest status/tags"""
    if not GEMINI_API_KEY:
        return None
    
    try:
        model = genai.GenerativeModel('gemini-2.5-flash')  # Updated model name
        
        prompt = f"""You are an AI assistant helping public health officials analyze environmental and health reports.

Analyze this report and provide:
1. A concise 2-3 sentence summary of the key issues and concerns
2. Relevant tags from this list ONLY: valid, urgent, moderate, inappropriate, needs_review, contact_required, false_alarm, monitoring_required
3. A confidence score (0.0 to 1.0) indicating how confident you are that this is a legitimate, valid report

Report Details:
- Type: {report_type}
- Severity Level: {severity}
- When it occurred: {timeframe}
- Description: {description}

Guidelines:
- Mark as "urgent" if immediate action is needed (high severity, dangerous conditions, many people affected)
- Mark as "valid" if the report seems legitimate and verifiable
- Mark as "inappropriate" or "false_alarm" if the report is clearly spam, irrelevant, or not a real issue
- Mark as "needs_review" if you're uncertain or need human verification
- Mark as "contact_required" if officials should reach out to the reporter
- Confidence should be lower (0.3-0.6) for vague reports, higher (0.7-0.95) for detailed, specific reports

Return ONLY valid JSON (no markdown, no code blocks):
{{"summary": "your 2-3 sentence summary here", "tags": ["tag1", "tag2"], "confidence": 0.85}}"""
        
        response = model.generate_content(prompt)
        text = response.text.strip()
        
        # Clean up response (remove markdown code blocks if present)
        text = text.replace('```json', '').replace('```', '').strip()
        
        result = json.loads(text)
        
        # Validate structure
        if not all(k in result for k in ['summary', 'tags', 'confidence']):
            print(f"[AI WARNING] Invalid response structure: {result}")
            return None
            
        return result
    except Exception as e:
        print(f"[ERROR] Gemini text analysis failed: {e}")
        import traceback
        traceback.print_exc()
        return None
        return None

def analyze_attachments_with_gemini(attachment_urls):
    """Use Gemini Vision to analyze images/media"""
    if not GEMINI_API_KEY or not attachment_urls:
        return None
    
    try:
        # Filter for images only (Gemini Vision works with images)
        image_urls = [a for a in attachment_urls if a['file_type'] == 'image']
        
        if not image_urls:
            # No images, check for documents
            doc_count = sum(1 for a in attachment_urls if a['file_type'] in ['document', 'data'])
            if doc_count > 0:
                return f"{doc_count} document(s) attached (AI cannot analyze non-image files yet)"
            return "No analyzable attachments"
        
        # Analyze first image with Gemini Vision
        first_image_url = image_urls[0]['url']
        
        # Download image from GCS
        print(f"[AI] Downloading image from {first_image_url}")
        response = requests.get(first_image_url, timeout=10)
        response.raise_for_status()
        
        image = Image.open(BytesIO(response.content))
        print(f"[AI] Image loaded: {image.size} pixels, format: {image.format}")
        
        # Use Gemini Vision to analyze the image
        model = genai.GenerativeModel('gemini-2.0-flash-exp')
        
        prompt = """You are an environmental and public health expert analyzing a submitted image.

Analyze this image in the context of environmental health and public safety concerns. Look for:
- Air quality issues (smoke, haze, pollution, industrial emissions)
- Water contamination (discoloration, algae, debris, chemical spills)
- Sanitation problems (waste, sewage, pests, improper disposal)
- Infrastructure hazards (damaged utilities, unsafe conditions)
- Weather-related dangers (flooding, storm damage)
- Other health/environmental concerns

Provide a concise 2-3 sentence description of what you observe in the image and whether it represents a legitimate environmental or health concern. Be specific about visible details.

If the image is unrelated to health/environmental issues (e.g., selfie, random photo), state that clearly."""

        response = model.generate_content([prompt, image])
        analysis = response.text.strip()
        
        print(f"[AI] Vision analysis: {analysis[:200]}...")
        
        summary = f"{len(image_urls)} image(s) attached. Visual analysis: {analysis}"
        return summary
        
    except Exception as e:
        print(f"[ERROR] Gemini media analysis failed: {e}")
        import traceback
        traceback.print_exc()
        return f"{len(attachment_urls)} attachment(s) - visual analysis unavailable"

def assign_auto_status(ai_tags, ai_confidence):
    """Auto-assign status based on AI analysis"""
    if not ai_tags:
        return 'Pending'
    
    # Priority-based status assignment
    if 'inappropriate' in ai_tags or 'false_alarm' in ai_tags:
        return 'Closed - Invalid'
    elif 'urgent' in ai_tags or ai_confidence > 0.85:
        return 'Valid - Action Required'
    elif 'needs_review' in ai_tags or ai_confidence < 0.7:
        return 'Under Review'
    elif 'valid' in ai_tags:
        return 'Valid - Monitoring'
    else:
        return 'Pending'

# ===== END FILE UPLOAD & AI HELPERS =====


class AirQualityAgent:
    """Google SDK Agent for Air Quality Analysis with BigQuery + Gemini AI"""
    
    def __init__(self, bq_client, genai_model):
        self.bq_client = bq_client
        self.model = genai_model
    
    def query_air_quality_data(self, state=None, days=7):
        """Query air quality data from public BigQuery EPA dataset"""
        if not self.bq_client:
            print("[BQ] No BigQuery client, using demo data")
            return self._generate_demo_data(state, days)
            
        try:
            # Use public EPA dataset
            query = f"""
            SELECT 
                date_local as date,
                state_name,
                county_name,
                CAST(aqi AS INT64) as aqi,
                parameter_name,
                local_site_name as site_name,
                arithmetic_mean as pm25_mean
            FROM `bigquery-public-data.epa_historical_air_quality.pm25_frm_daily_summary`
            WHERE date_local >= DATE_SUB(DATE('2021-11-08'), INTERVAL {days} DAY)
            AND aqi IS NOT NULL
            """
            
            if state:
                query += f" AND UPPER(state_name) = UPPER('{state}')"
            
            query += " ORDER BY date_local DESC LIMIT 1000"
            
            print(f"[BQ] Querying public EPA dataset for {state or 'all states'}, last {days} days")
            query_job = self.bq_client.query(query)
            results = query_job.result()
            
            data = [dict(row) for row in results]
            
            if data:
                print(f"[BQ] Retrieved {len(data)} records from public EPA dataset")
                return data
            else:
                print(f"[BQ] No data found, using demo data")
                return self._generate_demo_data(state, days)
                
        except Exception as e:
            print(f"[BQ ERROR] {e}")
            print("[BQ] Falling back to demo data")
            return self._generate_demo_data(state, days)
    
    def _generate_demo_data(self, state=None, days=7):
        """Generate demo data when BigQuery is unavailable"""
        import random
        data = []
        states = ['California', 'Texas', 'New York', 'Florida', 'Illinois']
        counties = {
            'California': ['Los Angeles', 'San Diego', 'San Francisco'],
            'Texas': ['Harris', 'Dallas', 'Travis'],
            'New York': ['New York', 'Kings', 'Queens'],
            'Florida': ['Miami-Dade', 'Broward', 'Palm Beach'],
            'Illinois': ['Cook', 'DuPage', 'Lake']
        }
        
        selected_states = [state] if state else states[:3]
        
        for day in range(days):
            date = datetime.now() - timedelta(days=day)
            for s in selected_states:
                if s in counties:
                    for county in counties[s][:2]:
                        data.append({
                            'date': date.strftime('%Y-%m-%d'),
                            'state_name': s,
                            'county_name': county,
                            'aqi': random.randint(20, 120),
                            'parameter_name': 'PM2.5',
                            'site_name': f'{county} Monitoring Station',
                            'pm25_mean': round(random.uniform(5.0, 25.0), 2)
                        })
        
        return data
    
    def analyze_with_ai(self, data, question):
        """Use Gemini AI to analyze air quality data"""
        try:
            if not self.model or not data:
                return "AI analysis unavailable at the moment."
            
            # Prepare data summary for AI
            df = pd.DataFrame(data)
            data_summary = df.describe().to_string() if not df.empty else "No data available"
            
            prompt = f"""
            You are an air quality health advisor. Analyze this air quality data and answer the question.
            
            Data Summary:
            {data_summary}
            
            Recent Records:
            {df.head(10).to_string() if not df.empty else "No recent data"}
            
            Question: {question}
            
            Provide a helpful, actionable response focused on community health and wellness.
            """
            
            response = self.model.generate_content(prompt)
            return response.text
        except Exception as e:
            print(f"Error with AI analysis: {e}")
            return "Unable to generate AI analysis at this time."
    
    def get_statistics(self, data):
        """Calculate statistics from air quality data"""
        if not data:
            return {}
        
        df = pd.DataFrame(data)
        
        stats = {
            'total_records': len(df),
            'unique_locations': df['county_name'].nunique() if 'county_name' in df else 0,
            'avg_aqi': float(df['aqi'].mean()) if 'aqi' in df and not df['aqi'].empty else 0,
            'max_aqi': float(df['aqi'].max()) if 'aqi' in df and not df['aqi'].empty else 0,
            'min_aqi': float(df['aqi'].min()) if 'aqi' in df and not df['aqi'].empty else 0,
        }
        
        return stats


# Initialize the AI agent
agent = AirQualityAgent(bq_client, model)


@app.route('/')
def index():
    """Main dashboard page"""
    # Use the same Google API key for Maps (works for multiple Google services)
    google_maps_key = os.getenv('GOOGLE_API_KEY') or os.getenv('GEMINI_API_KEY', '')
    return render_template('index.html', google_maps_key=google_maps_key)

@app.route('/api/locations/states', methods=['GET'])
def get_states():
    """Get all available states"""
    try:
        states = location_service.get_all_states()
        return jsonify({
            'success': True,
            'states': states
        })
    except Exception as e:
        return jsonify({
            'success': False,
            'error': str(e)
        }), 500

@app.route('/api/locations/cities/<state_code>', methods=['GET'])
def get_cities(state_code):
    """Get cities for a specific state"""
    try:
        cities = location_service.get_cities_by_state(state_code.upper())
        return jsonify({
            'success': True,
            'cities': cities,
            'state_code': state_code.upper()
        })
    except Exception as e:
        return jsonify({
            'success': False,
            'error': str(e)
        }), 500

@app.route('/api/locations/counties/<state_code>/<city_name>', methods=['GET'])
def get_counties(state_code, city_name):
    """Get counties for a specific city"""
    try:
        counties = location_service.get_counties_by_city(state_code.upper(), city_name)
        return jsonify({
            'success': True,
            'counties': counties,
            'state_code': state_code.upper(),
            'city_name': city_name
        })
    except Exception as e:
        return jsonify({
            'success': False,
            'error': str(e)
        }), 500

@app.route('/api/locations/zipcodes/<state_code>', methods=['GET'])
def get_zipcodes(state_code):
    """Get ZIP codes for a location"""
    try:
        city_name = request.args.get('city')
        county_name = request.args.get('county')
        
        zipcodes = location_service.get_zipcodes_by_location(
            state_code.upper(), city_name, county_name
        )
        return jsonify({
            'success': True,
            'zipcodes': zipcodes,
            'filters': {
                'state_code': state_code.upper(),
                'city': city_name,
                'county': county_name
            }
        })
    except Exception as e:
        return jsonify({
            'success': False,
            'error': str(e)
        }), 500

@app.route('/api/locations/search', methods=['GET'])
def search_locations():
    """Search locations by query"""
    try:
        query = request.args.get('q', '').strip()
        if not query:
            # Also support 'query' parameter
            query = request.args.get('query', '').strip()
        
        if not query:
            return jsonify({
                'success': False,
                'error': 'Query parameter required'
            }), 400
        
        # Use search_zipcodes method (the correct method name)
        results = location_service.search_zipcodes(query)
        return jsonify({
            'success': True,
            'results': results,
            'query': query
        })
    except Exception as e:
        print(f"[ERROR] Location search failed: {str(e)}")
        import traceback
        traceback.print_exc()
        return jsonify({
            'success': False,
            'error': str(e)
        }), 500

@app.route('/api/locations/reverse-geocode', methods=['GET'])
def reverse_geocode():
    """Reverse geocode lat/lng to ZIP code"""
    try:
        lat = request.args.get('lat')
        lng = request.args.get('lng')
        
        if not lat or not lng:
            return jsonify({
                'success': False,
                'error': 'Latitude and longitude required'
            }), 400
        
        # Convert to float
        lat = float(lat)
        lng = float(lng)
        
        # Find nearest ZIP code from our database
        # This is a simple implementation - in production you'd use Google Maps API
        all_zips = zipcodes.list_all()
        
        min_distance = float('inf')
        nearest_zip = None
        
        for zip_data in all_zips:
            zip_lat = float(zip_data.get('lat', 0))
            zip_lng = float(zip_data.get('long', 0))
            
            # Calculate simple distance (not perfect but works for nearest neighbor)
            distance = ((lat - zip_lat) ** 2 + (lng - zip_lng) ** 2) ** 0.5
            
            if distance < min_distance:
                min_distance = distance
                nearest_zip = zip_data
        
        if nearest_zip:
            return jsonify({
                'success': True,
                'zipcode': nearest_zip.get('zip_code'),
                'city': nearest_zip.get('city'),
                'state_code': nearest_zip.get('state'),
                'county': nearest_zip.get('county'),
                'distance': min_distance
            })
        else:
            return jsonify({
                'success': False,
                'error': 'Could not find nearest ZIP code'
            }), 404
            
    except Exception as e:
        return jsonify({
            'success': False,
            'error': str(e)
        }), 500

@app.route('/api/air-quality', methods=['GET'])
def get_air_quality():
    """API endpoint to get air quality data from EPA ONLY - NO MOCK DATA"""
    try:
        # Get location parameters - support both 'zipcode' and 'zipCode'
        zipcode = request.args.get('zipCode') or request.args.get('zipcode')
        state_name = request.args.get('state')  # Can be full name or abbreviation
        city = request.args.get('city')
        county = request.args.get('county')
        
        # Convert state name to code if needed (e.g., "California" -> "CA")
        state_code = None
        if state_name:
            if len(state_name) == 2:
                # Already a state code
                state_code = state_name.upper()
            else:
                # Convert full name to code
                state_code = location_service.get_state_code_from_name(state_name)
                if state_code:
                    print(f"[INFO] Converted state name '{state_name}' to code '{state_code}'")
                else:
                    print(f"[WARNING] Could not convert state name '{state_name}' to code")
        
        # Get time parameters - support both 'period' and 'days'
        time_period = request.args.get('period')
        days_param = request.args.get('days')
        
        # Convert days to period if provided
        if days_param and not time_period:
            days_num = int(days_param)
            if days_num <= 1:
                time_period = '1day'
            elif days_num <= 7:
                time_period = '7day'
            elif days_num <= 14:
                time_period = '14day'  # New 14-day period
            elif days_num <= 30:
                time_period = '30day'
            else:
                time_period = '1year'
        elif not time_period:
            time_period = '7day'  # Default
        
        print(f"[INFO] API request: period={time_period}, days_param={days_param}, state={state_name} ({state_code}), city={city}, zipcode={zipcode}")
        
        # Check if EPA service is available
        if not EPA_AVAILABLE or not epa_service:
            print(f"[ERROR] EPA API service not available")
            return jsonify({
                'success': False,
                'error': 'EPA API service is not available. Please check your EPA_API_KEY configuration.',
                'source': 'Error'
            }), 503
        
        # Get EPA data - determine location and ZIP code
        location_info = None
        lat = None
        lon = None
        
        if zipcode:
            # ZIP code provided directly
            location_info = location_service.get_location_info(zipcode=zipcode)
            print(f"[INFO] Using directly provided ZIP code: {zipcode}")
        elif state_code and city:
            # State and city provided - get ZIP code for that city
            location_info = location_service.get_location_info(
                state_code=state_code, city_name=city, county_name=county
            )
            if location_info and location_info.get('zipcodes'):
                zipcode = location_info['zipcodes'][0]  # Use first ZIP code
                print(f"[INFO] Using {city}, {state_code} -> ZIP {zipcode}")
            else:
                print(f"[WARNING] No ZIP code found for {city}, {state_code}")
        elif state_code:
            # State only - get first city and ZIP code from that state
            print(f"[INFO] State only selected: {state_code}, getting representative city")
            cities = location_service.get_cities_by_state(state_code)
            if cities:
                first_city = cities[0]['name']
                location_info = location_service.get_location_info(
                    state_code=state_code, city_name=first_city
                )
                if location_info and location_info.get('zipcodes'):
                    zipcode = location_info['zipcodes'][0]
                    print(f"[INFO] Using {first_city}, {state_code} with ZIP {zipcode}")
        
        if not zipcode:
            # Default to Los Angeles, CA if no location specified
            zipcode = "90001"
            location_info = location_service.get_location_info(zipcode=zipcode)
            print(f"[INFO] No location specified, defaulting to Los Angeles, CA (ZIP {zipcode})")
        
        # Extract coordinates and state from location_info
        if location_info:
            loc_state_code = location_info.get('state_code') or location_info.get('stateCode')
            if loc_state_code and not state_code:
                state_code = loc_state_code
            
            lat_val = location_info.get('lat') or location_info.get('latitude')
            lon_val = location_info.get('lng') or location_info.get('longitude')
            
            try:
                lat = float(lat_val) if lat_val is not None else None
            except (TypeError, ValueError):
                lat = None
            
            try:
                lon = float(lon_val) if lon_val is not None else None
            except (TypeError, ValueError):
                lon = None
        
        # Get EPA data based on time period
        epa_data = []
        if time_period == 'live':
            current_data = epa_service.get_current_aqi(
                zipcode=zipcode,
                lat=lat,
                lon=lon,
                state_code=state_code
            )
            if current_data:
                epa_data = [current_data]
        
        elif time_period in ['1day', '7day', '14day', '30day', '1year']:
            days_map = {'1day': 1, '7day': 7, '14day': 14, '30day': 30, '1year': 365}
            days = days_map.get(time_period, 7)
            
            start_date = (datetime.now() - timedelta(days=days)).strftime('%Y-%m-%d')
            end_date = datetime.now().strftime('%Y-%m-%d')
            
            historical_data = epa_service.get_historical_data(
                zipcode=zipcode,
                lat=lat,
                lon=lon,
                state_code=state_code,
                start_date=start_date,
                end_date=end_date
            )
            epa_data = historical_data
        
        else:  # hourly or other
            # For hourly, get current + forecast
            current_data = epa_service.get_current_aqi(
                zipcode=zipcode,
                lat=lat,
                lon=lon,
                state_code=state_code
            )
            forecast_data = epa_service.get_forecast(
                zipcode=zipcode,
                lat=lat,
                lon=lon
            )
            epa_data = [current_data] + forecast_data if current_data else forecast_data
        
        if not epa_data:
            print(f"[ERROR] No EPA data available for zipcode={zipcode}, period={time_period}")
            return jsonify({
                'success': False,
                'error': f'No EPA data available for the requested location and time period.',
                'source': 'EPA API'
            }), 404
        
        # Normalize EPA data format for the chart
        normalized_data = []
        for item in epa_data:
            if not item:
                continue
            normalized_data.append({
                'date': item.get('date') or item.get('date_observed') or datetime.now().strftime('%Y-%m-%d'),
                'aqi': item.get('aqi') or item.get('current_aqi', 0),
                'state_name': item.get('location', 'Unknown').split(',')[-1].strip() if item.get('location') else 'Unknown',
                'county_name': item.get('location', 'Unknown').split(',')[0].strip() if item.get('location') else 'Unknown',
                'parameter_name': item.get('parameter', 'PM2.5'),
                'site_name': item.get('location', 'EPA Station'),
                'pm25_mean': item.get('aqi', 0) / 4.0  # Rough conversion
            })
        
        # Calculate statistics
        aqi_values = [item['aqi'] for item in normalized_data if item['aqi']]
        unique_locations = len(set(f"{item['state_name']}-{item['county_name']}" for item in normalized_data))
        
        stats = {
            'total_records': len(normalized_data),
            'unique_locations': unique_locations,
            'avg_aqi': sum(aqi_values) / len(aqi_values) if aqi_values else 0,
            'max_aqi': max(aqi_values) if aqi_values else 0,
            'min_aqi': min(aqi_values) if aqi_values else 0,
            'data_source': 'EPA/AirNow API - REAL DATA ONLY'
        }
        
        print(f"[SUCCESS] Returning {len(normalized_data)} EPA records (REAL DATA)")
        
        return jsonify({
            'success': True,
            'data': normalized_data,
            'statistics': stats,
            'count': len(normalized_data),
            'period': time_period,
            'location': location_info,
            'source': 'EPA/AirNow API - Real Data'
        })
        
    except Exception as e:
        print(f"[ERROR] API error: {str(e)}")
        import traceback
        traceback.print_exc()
        return jsonify({
            'success': False,
            'error': str(e),
            'source': 'Error'
        }), 500

@app.route('/api/analyze', methods=['POST'])
def analyze():
    """API endpoint for AI analysis"""
    try:
        request_data = request.get_json()
        question = request_data.get('question', '')
        state = request_data.get('state', None)
        days = int(request_data.get('days', 7))
        
        # Get relevant data
        data = agent.query_air_quality_data(state=state, days=days)
        
        # Get AI analysis
        analysis = agent.analyze_with_ai(data, question)
        
        return jsonify({
            'success': True,
            'analysis': analysis,
            'data_points': len(data)
        })
    except Exception as e:
        return jsonify({
            'success': False,
            'error': str(e)
        }), 400

@app.route('/api/health-recommendations', methods=['GET'])
def health_recommendations():
    """Get health recommendations based on current air quality from EPA"""
    try:
        # Get location parameters
        zipcode = request.args.get('zipcode')
        state_code = request.args.get('state')
        city = request.args.get('city')
        
        if EPA_AVAILABLE and epa_service:
            # Try EPA first
            lat, lon, state_code_for_request = None, None, None
            if zipcode:
                location_data = location_service.get_zipcode_info(zipcode)
                if location_data:
                    lat = location_data.get('latitude')
                    lon = location_data.get('longitude')
                    state_code_for_request = location_data.get('state_code')
                current_data = epa_service.get_current_aqi(
                    zipcode=zipcode, lat=lat, lon=lon, state_code=state_code_for_request
                )
            elif state_code and city:
                location_info = location_service.get_location_info(state_code=state_code, city_name=city)
                if location_info and location_info.get('zipcodes'):
                    zip_to_use = location_info['zipcodes'][0]
                    lat = location_info.get('latitude')
                    lon = location_info.get('longitude')
                    state_code_for_request = location_info.get('state_code') or state_code
                    current_data = epa_service.get_current_aqi(
                        zipcode=zip_to_use, lat=lat, lon=lon, state_code=state_code_for_request
                    )
                else:
                    current_data = None
            else:
                # Default location
                location_default = location_service.get_zipcode_info("90210")
                if location_default:
                    lat = location_default.get('latitude')
                    lon = location_default.get('longitude')
                    state_code_for_request = location_default.get('state_code')
                current_data = epa_service.get_current_aqi(
                    zipcode="90210", lat=lat, lon=lon, state_code=state_code_for_request
                )
            
            if current_data and current_data.get('is_real_data'):
                aqi = current_data.get('current_aqi', 0)
                alert_level = current_data.get('alert_level', {})
                
                return jsonify({
                    'success': True,
                    'aqi': aqi,
                    'level': alert_level.get('level', 'Unknown'),
                    'color': alert_level.get('color', '#999999'),
                    'recommendation': alert_level.get('description', 'No recommendation available'),
                    'location': current_data.get('location', 'Unknown'),
                    'parameter': current_data.get('parameter', 'Unknown'),
                    'date_observed': current_data.get('date_observed', ''),
                    'hour_observed': current_data.get('hour_observed', ''),
                    'source': 'EPA/AirNow API',
                    'data_points': 1
                })
        
        # Fallback to mock data
        print("[WARNING] Using fallback mock data for health recommendations")
        state = state_code
        data = agent.query_air_quality_data(state=state, days=1)
        
        if not data:
            return jsonify({
                'success': False,
                'message': 'No recent data available'
            })
        
        df = pd.DataFrame(data)
        avg_aqi = df['aqi'].mean() if 'aqi' in df and not df.empty else 0
        
        # Health recommendations based on AQI levels
        if avg_aqi <= 50:
            level = "Good"
            color = "#00E400"
            recommendation = "Air quality is satisfactory. Enjoy outdoor activities!"
        elif avg_aqi <= 100:
            level = "Moderate"
            color = "#FFFF00"
            recommendation = "Air quality is acceptable. Sensitive individuals should consider limiting prolonged outdoor exertion."
        elif avg_aqi <= 150:
            level = "Unhealthy for Sensitive Groups"
            color = "#FF7E00"
            recommendation = "Sensitive groups should reduce prolonged outdoor exertion."
        elif avg_aqi <= 200:
            level = "Unhealthy"
            color = "#FF0000"
            recommendation = "Everyone should reduce prolonged outdoor exertion."
        elif avg_aqi <= 300:
            level = "Very Unhealthy"
            color = "#8F3F97"
            recommendation = "Everyone should avoid prolonged outdoor exertion."
        else:
            level = "Hazardous"
            color = "#7E0023"
            recommendation = "Everyone should avoid outdoor activities."
        
        return jsonify({
            'success': True,
            'aqi': round(avg_aqi, 2),
            'level': level,
            'color': color,
            'recommendation': recommendation,
            'data_points': len(data),
            'source': 'Mock Data (EPA API Unavailable)'
        })
        
    except Exception as e:
        return jsonify({
            'success': False,
            'error': str(e)
        }), 500

@app.route('/api/agent-chat', methods=['POST'])
def agent_chat():
    """API endpoint for ADK agent chat with fallback to Gemini AI"""
    try:
        request_data = request.get_json()
        question = request_data.get('question', '')
<<<<<<< HEAD
        persona_type = request_data.get('persona', None)
=======
        persona_type = request_data.get("persona" , None)
>>>>>>> 13a846a1
        
        if not question:
            return jsonify({
                'success': False,
                'error': 'No question provided'
            }), 400
        
        # Get location context from request
        location_context = request_data.get('location_context', None)
        state = location_context.get('state', None)
        city = location_context.get('city', None)
        zipcode = location_context.get('zipCode', None)
        # city = request_data.get('city', None)
        # zipcode = request_data.get('zipcode', None)
        days = int(request_data.get('days', 7))
        time_frame = request_data.get('time_frame', None)
        location_context
        # Debug: Log received parameters
        print(f"[AGENT-CHAT] Received parameters: state={state}, city={city}, zipcode={zipcode}, days={days}, time_frame={time_frame}, persona={persona_type}")
        
        # Build location context string for AI
        # location_context = ""
        
        if zipcode:
            location_context = f"ZIP code {zipcode}"
            if city and state:
                location_context = f"{city}, {state} (ZIP: {zipcode})"
        elif city and state:
            location_context = f"{city}, {state}"
        elif state:
            location_context = state
        
        # Check for PSA video generation keywords
        video_keywords = [
            'create video', 'generate video', 'make video', 'produce video',
            'create psa', 'generate psa', 'make psa',
            'psa video', 'public service announcement', 'health alert video',
            'create announcement', 'make announcement'
        ]
        
        wants_video = any(keyword in question.lower() for keyword in video_keywords)
        
        if wants_video and PSA_VIDEO_AVAILABLE and video_manager:
            print(f"[PSA-VIDEO] Video generation requested for: {location_context or state or 'Unknown location'}")
            try:
                # Create video generation task
                task_id = video_manager.create_task({
                    'question': question,
                    'state': state,
                    'city': city,
                    'zipcode': zipcode,
                    'location_context': location_context
                })
                
                # Start background video generation
                from multi_tool_agent_bquery_tools.integrations.veo3_client import get_veo3_client
                from multi_tool_agent_bquery_tools.tools.video_gen import generate_action_line, create_veo_prompt
                
                # Get current health data for video context
                health_data_for_video = agent.query_air_quality_data(state=state, days=1)
                
                if health_data_for_video:
                    df = pd.DataFrame(health_data_for_video)
                    avg_aqi = int(df['aqi'].mean()) if 'aqi' in df and not df['aqi'].empty else 50
                    
                    # Determine severity
                    if avg_aqi <= 50:
                        severity = "good"
                    elif avg_aqi <= 100:
                        severity = "moderate"
                    elif avg_aqi <= 150:
                        severity = "unhealthy for sensitive groups"
                    elif avg_aqi <= 200:
                        severity = "unhealthy"
                    elif avg_aqi <= 300:
                        severity = "very unhealthy"
                    else:
                        severity = "hazardous"
                else:
                    avg_aqi = 75
                    severity = "moderate"
                
                health_data = {
                    'type': 'air_quality',
                    'severity': severity,
                    'metric': avg_aqi,
                    'location': state or 'Unknown',
                    'specific_concern': 'PM2.5'
                }
                
                veo_client = get_veo3_client()
                video_manager.start_video_generation(
                    task_id=task_id,
                    health_data=health_data,
                    veo_client=veo_client,
                    action_line_func=generate_action_line,
                    veo_prompt_func=create_veo_prompt
                )
                
                print(f"[PSA-VIDEO] Task {task_id} created and started")
                
                return jsonify({
                    'success': True,
                    'response': f"I'll generate a health alert video for {location_context or state or 'your area'}. This takes about 60 seconds.\n\nYou can continue chatting while I work on this. I'll notify you when it's ready!\n\nIs there anything else I can help you with?",
                    'task_id': task_id,
                    'estimated_time': 60,
                    'agent': 'PSA Video Generator',
                    'location': location_context
                })
                
            except Exception as video_error:
                print(f"[PSA-VIDEO] Error starting video generation: {video_error}")
                import traceback
                traceback.print_exc()
                # Fall through to normal chat
        
        # Try ADK agent first if available (only if model is working)
        if ADK_AGENT_AVAILABLE and model:
            try:
                print(f"[AGENT-CHAT] Using ADK agent for question: {question}")
                # Enhance question with location context if not already mentioned
                enhanced_question = question
                if location_context and location_context.lower() not in question.lower():
                    enhanced_question = f"For {location_context}: {question}"
                
                print(f"[AGENT-CHAT] Enhanced question: {enhanced_question}")
                
                # Prepare location context for ADK agent
                location_context_dict = None
                if state or city or zipcode:
                    location_context_dict = {
                        'state': state,
                        'city': city,
                        'zipCode': zipcode,
                        'formattedAddress': location_context
                    }
                
<<<<<<< HEAD
                # Call ADK agent with context and persona
                response = call_adk_agent(
                    enhanced_question, 
                    location_context=location_context_dict, 
                    time_frame=time_frame,
                    persona=persona_type if persona_type else "Community Resident"
                )
=======
                # Call ADK agent with context
                response = call_adk_agent(enhanced_question, location_context=location_context_dict, time_frame=time_frame,persona= persona_type if persona_type else "Community Resident")
>>>>>>> 13a846a1
                print(f"[AGENT-CHAT] ADK response received: {response[:100]}...")
                
                # Check if response indicates an API key error
                if "API key is not set up" in response or "cannot fulfill this request" in response:
                    print(f"[WARNING] ADK agent has API key issue, falling back to Gemini AI")
                    raise Exception("ADK agent API key error")
                
                result = {
                    'success': True,
                    'response': response,
                    'agent': 'ADK Multi-Agent System',
                    'location': location_context
                }
                print(f"[AGENT-CHAT] Returning successful response via ADK")
                return jsonify(result)
            except Exception as adk_error:
                print(f"[ERROR] ADK agent failed: {adk_error}")
                import traceback
                traceback.print_exc()
                print(f"[AGENT-CHAT] Falling back to Gemini AI")
        
        # Fallback to Gemini AI with comprehensive environmental data
        # Gather all available environmental data for the location
        environmental_data = {
            'air_quality': None,
            'weather': None,
            'pollen': None,
            'detailed_pollutants': None
        }
        
        # 1. Get air quality data
        try:
            if EPA_AVAILABLE and epa_service:
                if zipcode:
                    environmental_data['air_quality'] = epa_service.get_current_aqi(zipcode=zipcode)
                elif state:
                    # Get representative city for state
                    cities = location_service.get_cities_by_state(location_service.get_state_code_from_name(state))
                    if cities:
                        zip_data = location_service.get_zipcode_info(cities[0].get('zipcode'))
                        if zip_data:
                            environmental_data['air_quality'] = epa_service.get_current_aqi(zipcode=zip_data['zipcode'])
        except Exception as e:
            print(f"[CHATBOT] Error fetching air quality: {e}")
        
        # 2. Get weather data
        try:
            if weather_service and zipcode:
                weather_result = weather_service.get_weather(zipcode=zipcode)
                if weather_result and weather_result.get('current'):
                    environmental_data['weather'] = weather_result['current']
        except Exception as e:
            print(f"[CHATBOT] Error fetching weather: {e}")
        
        # 3. Get pollen data
        try:
            if pollen_service and zipcode:
                pollen_result = pollen_service.get_pollen(zipcode=zipcode)
                if pollen_result and pollen_result.get('current'):
                    environmental_data['pollen'] = pollen_result['current']
        except Exception as e:
            print(f"[CHATBOT] Error fetching pollen: {e}")
        
        # 4. Get detailed pollutant data
        try:
            if EPA_AVAILABLE and epa_aqs_service and zipcode:
                detailed_result = epa_aqs_service.get_detailed_pollutants(zipcode=zipcode, days=days)
                if detailed_result:
                    environmental_data['detailed_pollutants'] = detailed_result
        except Exception as e:
            print(f"[CHATBOT] Error fetching detailed pollutants: {e}")
        
        # Get historical air quality data from BigQuery
        historical_data = agent.query_air_quality_data(state=state, days=days)
        
        # Build comprehensive context for AI
        context_parts = [f"User is asking about {location_context}." if location_context else ""]
        
        # Add current air quality info
        if environmental_data['air_quality']:
            aqi_data = environmental_data['air_quality']
            if isinstance(aqi_data, list) and len(aqi_data) > 0:
                aqi = aqi_data[0].get('AQI', 'N/A')
                category = aqi_data[0].get('Category', {}).get('Name', 'Unknown')
                context_parts.append(f"Current AQI: {aqi} ({category})")
        
        # Add weather info
        if environmental_data['weather']:
            weather = environmental_data['weather']
            temp = weather.get('temperature', {})
            if temp:
                temp_f = temp.get('value', 'N/A')
                context_parts.append(f"Temperature: {temp_f}°F")
            humidity = weather.get('relativeHumidity', 'N/A')
            if humidity != 'N/A':
                context_parts.append(f"Humidity: {humidity}%")
        
        # Add pollen info
        if environmental_data['pollen']:
            pollen = environmental_data['pollen']
            pollen_index = pollen.get('index', {}).get('value', 'N/A')
            if pollen_index != 'N/A':
                context_parts.append(f"Pollen Index: {pollen_index}")
            # Add specific pollen types
            types = pollen.get('types', [])
            if types:
                high_pollen = [t['name'] for t in types if t.get('index', {}).get('value', 0) >= 4]
                if high_pollen:
                    context_parts.append(f"High pollen: {', '.join(high_pollen)}")
        
        # Add detailed pollutants
        if environmental_data['detailed_pollutants']:
            pollutants = environmental_data['detailed_pollutants']
            pollutant_summary = []
            for pollutant in pollutants:
                param = pollutant.get('parameter', 'Unknown')
                value = pollutant.get('value', 'N/A')
                unit = pollutant.get('unit', '')
                pollutant_summary.append(f"{param}: {value} {unit}")
            if pollutant_summary:
                context_parts.append(f"Pollutants: {', '.join(pollutant_summary[:5])}")  # First 5
        
        # Combine all context
        environmental_context = " | ".join([p for p in context_parts if p])
        enhanced_question = f"{environmental_context}\n\nQuestion: {question}"
        
        print(f"[AGENT-CHAT] Using Gemini fallback")
        print(f"[AGENT-CHAT] Enhanced context: {environmental_context}")
        
        analysis = agent.analyze_with_ai(historical_data, enhanced_question)
        
        print(f"[AGENT-CHAT] Gemini response received: {analysis[:100]}...")
        
        result = {
            'success': True,
            'response': analysis,
            'agent': 'Gemini AI with Comprehensive Environmental Data',
            'data_points': len(historical_data),
            'location': location_context,
            'environmental_data': environmental_data  # Include for debugging/frontend use
        }
        print(f"[AGENT-CHAT] Returning successful response via Gemini")
        return jsonify(result)
        
    except Exception as e:
        print(f"[ERROR] Agent chat failed completely: {e}")
        import traceback
        traceback.print_exc()
        return jsonify({
            'success': False,
            'error': str(e)
        }), 500

@app.route('/api/text-to-speech', methods=['POST'])
def text_to_speech():
    """Convert text to speech using Google Cloud Text-to-Speech"""
    if not TTS_AVAILABLE or not tts_client:
        return jsonify({
            'success': False,
            'error': 'Text-to-Speech service not available'
        }), 503
    
    try:
        data = request.json
        text = data.get('text', '')
        
        if not text:
            return jsonify({'success': False, 'error': 'No text provided'}), 400
        
        # Clean text - remove HTML tags
        import re
        clean_text = re.sub('<[^<]+?>', '', text)
        clean_text = clean_text.replace('via Gemini AI', '').replace('via ADK Multi-Agent System', '').strip()
        
        # Configure voice parameters
        # Using Neural2 voices for most natural sound
        voice_name = data.get('voice', 'en-US-Neural2-F')  # Default: Female Neural2
        
        # Available premium voices:
        # en-US-Neural2-A (Male), en-US-Neural2-C (Female), en-US-Neural2-D (Male)
        # en-US-Neural2-E (Female), en-US-Neural2-F (Female), en-US-Neural2-G (Female)
        # en-US-Neural2-H (Female), en-US-Neural2-I (Male), en-US-Neural2-J (Male)
        
        synthesis_input = texttospeech.SynthesisInput(text=clean_text)
        
        voice = texttospeech.VoiceSelectionParams(
            language_code="en-US",
            name=voice_name
        )
        
        audio_config = texttospeech.AudioConfig(
            audio_encoding=texttospeech.AudioEncoding.MP3,
            speaking_rate=0.95,  # Slightly slower for clarity
            pitch=0.0,
            volume_gain_db=0.0
        )
        
        # Perform the text-to-speech request
        response = tts_client.synthesize_speech(
            input=synthesis_input,
            voice=voice,
            audio_config=audio_config
        )
        
        # Convert audio to base64 for transmission
        audio_base64 = base64.b64encode(response.audio_content).decode('utf-8')
        
        return jsonify({
            'success': True,
            'audio': audio_base64,
            'voice': voice_name
        })
        
    except Exception as e:
        print(f"[ERROR] Text-to-Speech error: {e}")
        return jsonify({
            'success': False,
            'error': str(e)
        }), 500

@app.route('/api/locations', methods=['GET'])
def get_locations():
    """API endpoint to get location hierarchy data"""
    try:
        location_type = request.args.get('type')  # 'states', 'cities', 'counties', 'zipcodes'
        state_name = request.args.get('state')
        city_name = request.args.get('city')
        
        if location_type == 'states':
            # Get all states
            states = location_service.get_all_states()
            return jsonify({
                'success': True,
                'data': states
            })
        
        elif location_type == 'cities':
            # Get cities for a state
            if not state_name:
                return jsonify({'success': False, 'error': 'State name required'}), 400
            
            state_code = location_service.get_state_code_from_name(state_name)
            if not state_code:
                return jsonify({'success': False, 'error': f'Invalid state: {state_name}'}), 400
            
            cities = location_service.get_cities_by_state(state_code)
            print(f"[INFO] Returning {len(cities)} cities for {state_name} ({state_code})")
            
            return jsonify({
                'success': True,
                'data': cities,
                'state_code': state_code
            })
        
        elif location_type == 'zipcodes':
            # Get ZIP codes for a city
            if not state_name or not city_name:
                return jsonify({'success': False, 'error': 'State and city required'}), 400
            
            state_code = location_service.get_state_code_from_name(state_name)
            if not state_code:
                return jsonify({'success': False, 'error': f'Invalid state: {state_name}'}), 400
            
            zipcodes = location_service.get_zipcodes_by_location(state_code, city_name)
            counties = location_service.get_counties_by_city(state_code, city_name)
            
            print(f"[INFO] Returning {len(zipcodes)} ZIPs and {len(counties)} counties for {city_name}, {state_code}")
            print(f"[DEBUG] ZIPs: {[z['zipcode'] for z in zipcodes]}")
            print(f"[DEBUG] Counties: {[c['name'] for c in counties]}")
            
            return jsonify({
                'success': True,
                'zipcodes': zipcodes,
                'counties': counties,
                'state_code': state_code
            })
        
        else:
            return jsonify({'success': False, 'error': 'Invalid location type'}), 400
            
    except Exception as e:
        print(f"[ERROR] Location API error: {e}")
        return jsonify({
            'success': False,
            'error': str(e)
        }), 500

@app.route('/officials-login')
def officials_login():
    """Public Health Officials login page"""
    return render_template('officials_login.html')

@app.route('/officials-dashboard')
def officials_dashboard():
    """Public Health Officials dashboard - requires authentication in production"""
    return render_template('officials_dashboard.html')

@app.route('/api/community-reports', methods=['GET'])
def get_community_reports():
    """API endpoint to fetch community reports from BigQuery with filters"""
    from google.cloud import bigquery
    
    try:
        # Get filter parameters
        state = request.args.get('state', '')
        city = request.args.get('city', '')
        county = request.args.get('county', '')
        zipcode = request.args.get('zipcode', '')
        report_type = request.args.get('report_type', '')
        severity = request.args.get('severity', '')
        status = request.args.get('status', '')
        start_date = request.args.get('start_date', '')
        end_date = request.args.get('end_date', '')
        timeframe = request.args.get('timeframe', '')
        limit = int(request.args.get('limit', 1000))
        offset = int(request.args.get('offset', 0))
        
        # Build BigQuery query
        project_id = os.getenv('GOOGLE_CLOUD_PROJECT')
        dataset_id = os.getenv('BIGQUERY_DATASET')
        table_id = os.getenv('BIGQUERY_TABLE_REPORTS')
        
        if not all([project_id, dataset_id, table_id]):
            print("[ERROR] Missing BigQuery configuration in environment variables")
            return jsonify({
                'success': False,
                'error': 'BigQuery configuration not found'
            }), 500
        
        query = f"""
        WITH LatestReports AS (
            SELECT 
                report_id,
                report_type,
                timestamp,
                address,
                zip_code,
                city,
                state,
                county,
                severity,
                specific_type,
                description,
                people_affected,
                timeframe,
                contact_name,
                contact_email,
                contact_phone,
                is_anonymous,
                status,
                notes,
                latitude,
                longitude,
                ai_overall_summary,
                ai_media_summary,
                ai_tags,
                ai_confidence,
                ai_analyzed_at,
                attachment_urls,
                reviewed_by,
                reviewed_at,
                exclude_from_analysis,
                exclusion_reason,
                manual_tags,
                media_urls,
                ROW_NUMBER() OVER (PARTITION BY report_id ORDER BY timestamp DESC) as rn
            FROM `{project_id}.{dataset_id}.{table_id}`
        )
        SELECT * EXCEPT(rn)
        FROM LatestReports
        WHERE rn = 1 AND 1=1
        """
        
        # Add filter conditions
        if state:
            query += f" AND state = '{state}'"
        if city:
            query += f" AND city = '{city}'"
        if county:
            query += f" AND county = '{county}'"
        if zipcode:
            query += f" AND zip_code = '{zipcode}'"
        if report_type:
            query += f" AND report_type = '{report_type}'"
        if severity:
            query += f" AND severity = '{severity}'"
        if status:
            query += f" AND status = '{status}'"
        if start_date:
            query += f" AND timestamp >= TIMESTAMP('{start_date}')"
        if end_date:
            query += f" AND timestamp <= TIMESTAMP('{end_date}')"
        if timeframe:
            query += f" AND timeframe = '{timeframe}'"
        
        # Add ordering and pagination
        query += " ORDER BY timestamp DESC"
        query += f" LIMIT {limit} OFFSET {offset}"
        
        print(f"[QUERY] Fetching community reports (limit={limit}, offset={offset})")
        print(f"[QUERY] Filters: state={state}, city={city}, zipcode={zipcode}")
        
        # Execute query
        client = bigquery.Client(project=project_id)
        query_job = client.query(query)
        results = query_job.result()
        
        # Convert results to list of dictionaries
        reports = []
        for row in results:
            report = {
                'report_id': row.report_id,
                'report_type': row.report_type,
                'timestamp': row.timestamp.isoformat() if row.timestamp else None,
                'street_address': row.address,
                'zip_code': row.zip_code,
                'city': row.city,
                'state': row.state,
                'county': row.county,
                'severity': row.severity,
                'specific_type': row.specific_type,
                'description': row.description,
                'affected_count': row.people_affected,
                'when_happened': row.timeframe,
                'reporter_name': row.contact_name if not row.is_anonymous else 'Anonymous',
                'reporter_contact': row.contact_email if not row.is_anonymous else None,
                'is_anonymous': row.is_anonymous,
                'status': row.status,
                'reviewed_by': row.reviewed_by if hasattr(row, 'reviewed_by') else None,
                'reviewed_at': row.reviewed_at.isoformat() if hasattr(row, 'reviewed_at') and row.reviewed_at else None,
                'exclude_from_analysis': row.exclude_from_analysis if hasattr(row, 'exclude_from_analysis') else None,
                'exclusion_reason': row.exclusion_reason if hasattr(row, 'exclusion_reason') else None,
                'notes': row.notes,
                'latitude': row.latitude,
                'longitude': row.longitude,
                'ai_overall_summary': row.ai_overall_summary if hasattr(row, 'ai_overall_summary') else None,
                'ai_media_summary': row.ai_media_summary if hasattr(row, 'ai_media_summary') else None,
                'ai_tags': row.ai_tags if hasattr(row, 'ai_tags') else None,
                'ai_confidence': row.ai_confidence if hasattr(row, 'ai_confidence') else None,
                'ai_analyzed_at': row.ai_analyzed_at.isoformat() if hasattr(row, 'ai_analyzed_at') and row.ai_analyzed_at else None,
                'attachment_urls': row.attachment_urls if hasattr(row, 'attachment_urls') else None,
                'manual_tags': row.manual_tags if hasattr(row, 'manual_tags') else None,
                'media_urls': row.media_urls if hasattr(row, 'media_urls') else None
            }
            reports.append(report)
        
        # Get total count for pagination
        count_query = f"""
        SELECT COUNT(*) as total
        FROM `{project_id}.{dataset_id}.{table_id}`
        WHERE 1=1
        """
        if state:
            count_query += f" AND state = '{state}'"
        if city:
            count_query += f" AND city = '{city}'"
        if county:
            count_query += f" AND county = '{county}'"
        if zipcode:
            count_query += f" AND zip_code = '{zipcode}'"
        if report_type:
            count_query += f" AND report_type = '{report_type}'"
        if severity:
            count_query += f" AND severity = '{severity}'"
        if status:
            count_query += f" AND status = '{status}'"
        
        count_job = client.query(count_query)
        count_result = list(count_job.result())[0]
        total_count = count_result.total
        
        print(f"[SUCCESS] Retrieved {len(reports)} reports (total: {total_count})")
        
        return jsonify({
            'success': True,
            'reports': reports,
            'total': total_count,
            'limit': limit,
            'offset': offset
        })
        
    except Exception as e:
        print(f"[ERROR] Failed to fetch community reports: {str(e)}")
        import traceback
        traceback.print_exc()
        return jsonify({
            'success': False,
            'error': str(e)
        }), 500

@app.route('/api/export-reports/<format>', methods=['GET'])
def export_reports(format):
    """Export community reports in various formats (CSV, XLS, PDF, PNG)"""
    from google.cloud import bigquery
    import pandas as pd
    from io import BytesIO
    from flask import send_file
    
    try:
        # Get same filters as regular reports endpoint
        state = request.args.get('state', '')
        city = request.args.get('city', '')
        county = request.args.get('county', '')
        zipcode = request.args.get('zipcode', '')
        report_type = request.args.get('report_type', '')
        severity = request.args.get('severity', '')
        status = request.args.get('status', '')
        
        # Build query (same as above but without pagination)
        project_id = os.getenv('GOOGLE_CLOUD_PROJECT')
        dataset_id = os.getenv('BIGQUERY_DATASET')
        table_id = os.getenv('BIGQUERY_TABLE_REPORTS')
        
        query = f"""
        SELECT *
        FROM `{project_id}.{dataset_id}.{table_id}`
        WHERE 1=1
        """
        
        if state:
            query += f" AND state = '{state}'"
        if city:
            query += f" AND city = '{city}'"
        if county:
            query += f" AND county = '{county}'"
        if zipcode:
            query += f" AND zip_code = '{zipcode}'"
        if report_type:
            query += f" AND report_type = '{report_type}'"
        if severity:
            query += f" AND severity = '{severity}'"
        if status:
            query += f" AND status = '{status}'"
        
        query += " ORDER BY timestamp DESC LIMIT 10000"  # Max export limit
        
        print(f"[EXPORT] Exporting reports as {format.upper()}")
        
        # Execute query
        client = bigquery.Client(project=project_id)
        df = client.query(query).to_dataframe()
        
        if df.empty:
            return jsonify({
                'success': False,
                'error': 'No data to export with current filters'
            }), 404
        
        # Generate filename
        from datetime import datetime
        timestamp = datetime.now().strftime('%Y%m%d_%H%M%S')
        filename = f"community_reports_{timestamp}"
        
        # Export based on format
        if format == 'csv':
            output = BytesIO()
            df.to_csv(output, index=False, encoding='utf-8')
            output.seek(0)
            return send_file(
                output,
                mimetype='text/csv',
                as_attachment=True,
                download_name=f'{filename}.csv'
            )
        
        elif format == 'xlsx' or format == 'xls':
            output = BytesIO()
            with pd.ExcelWriter(output, engine='openpyxl') as writer:
                df.to_excel(writer, index=False, sheet_name='Community Reports')
            output.seek(0)
            return send_file(
                output,
                mimetype='application/vnd.openxmlformats-officedocument.spreadsheetml.sheet',
                as_attachment=True,
                download_name=f'{filename}.xlsx'
            )
        
        elif format == 'pdf':
            # For PDF, we'll create a simple table view
            from reportlab.lib.pagesizes import letter, landscape
            from reportlab.lib import colors
            from reportlab.lib.units import inch
            from reportlab.platypus import SimpleDocTemplate, Table, TableStyle, Paragraph, Spacer
            from reportlab.lib.styles import getSampleStyleSheet
            
            output = BytesIO()
            doc = SimpleDocTemplate(output, pagesize=landscape(letter))
            elements = []
            
            # Add title
            styles = getSampleStyleSheet()
            title = Paragraph(f"<b>Community Health Reports - {datetime.now().strftime('%Y-%m-%d %H:%M')}</b>", styles['Title'])
            elements.append(title)
            elements.append(Spacer(1, 0.25 * inch))
            
            # Prepare table data (ALL columns)
            # Get column headers
            table_data = [list(df.columns)]
            
            for _, row in df.head(100).iterrows():  # Limit to 100 rows for PDF
                row_data = []
                for col in df.columns:
                    value = str(row[col]) if pd.notna(row[col]) else ''
                    # Truncate long values for better formatting
                    if len(value) > 50:
                        value = value[:50] + '...'
                    row_data.append(value)
                table_data.append(row_data)
            
            # Create table with dynamic column widths
            num_cols = len(df.columns)
            col_width = 10 / num_cols  # Distribute width across landscape page
            table = Table(table_data, colWidths=[col_width*inch] * num_cols)
            table.setStyle(TableStyle([
                ('BACKGROUND', (0, 0), (-1, 0), colors.grey),
                ('TEXTCOLOR', (0, 0), (-1, 0), colors.whitesmoke),
                ('ALIGN', (0, 0), (-1, -1), 'LEFT'),
                ('VALIGN', (0, 0), (-1, -1), 'TOP'),
                ('FONTNAME', (0, 0), (-1, 0), 'Helvetica-Bold'),
                ('FONTSIZE', (0, 0), (-1, 0), 8),
                ('BOTTOMPADDING', (0, 0), (-1, 0), 12),
                ('BACKGROUND', (0, 1), (-1, -1), colors.beige),
                ('GRID', (0, 0), (-1, -1), 1, colors.black),
                ('FONTSIZE', (0, 1), (-1, -1), 7),
            ]))
            
            elements.append(table)
            doc.build(elements)
            output.seek(0)
            
            return send_file(
                output,
                mimetype='application/pdf',
                as_attachment=True,
                download_name=f'{filename}.pdf'
            )
        
        elif format == 'png':
            # For PNG, create a matplotlib table image with ALL columns
            import matplotlib.pyplot as plt
            import matplotlib
            matplotlib.use('Agg')  # Use non-interactive backend
            
            fig, ax = plt.subplots(figsize=(16, 12))
            ax.axis('tight')
            ax.axis('off')
            
            # Use all columns but limit rows
            display_df = df.head(20).copy()
            
            # Truncate long text values for display
            for col in display_df.columns:
                if display_df[col].dtype == 'object':  # String columns
                    display_df[col] = display_df[col].astype(str).str[:40]
                else:
                    display_df[col] = display_df[col].astype(str)
            
            table = ax.table(cellText=display_df.values,
                           colLabels=display_df.columns,
                           cellLoc='left',
                           loc='center')
            
            table.auto_set_font_size(False)
            table.set_fontsize(7)
            table.scale(1, 2)
            
            # Style header
            for i in range(len(display_df.columns)):
                table[(0, i)].set_facecolor('#10b981')
                table[(0, i)].set_text_props(weight='bold', color='white')
            
            plt.title(f'Community Health Reports - {datetime.now().strftime("%Y-%m-%d")}', 
                     fontsize=16, fontweight='bold', pad=20)
            
            output = BytesIO()
            plt.savefig(output, format='png', bbox_inches='tight', dpi=150)
            plt.close()
            output.seek(0)
            
            return send_file(
                output,
                mimetype='image/png',
                as_attachment=True,
                download_name=f'{filename}.png'
            )
        
        else:
            return jsonify({
                'success': False,
                'error': f'Unsupported format: {format}'
            }), 400
            
    except Exception as e:
        print(f"[ERROR] Failed to export reports: {str(e)}")
        import traceback
        traceback.print_exc()
        return jsonify({
            'success': False,
            'error': str(e)
        }), 500

@app.route('/report')
def report():
    """Community report page"""
    return render_template('report.html')

@app.route('/api/submit-report', methods=['POST'])
def submit_report():
    """API endpoint to handle community report submissions"""
    import csv
    import uuid
    from datetime import datetime
    from werkzeug.utils import secure_filename
    import os
    import json
    from google.cloud import bigquery
    
    try:
        # Get form data
        data = request.form
        
        # Generate unique report ID
        report_id = str(uuid.uuid4())
        timestamp = datetime.utcnow()
        
        # Handle file uploads
        media_files = request.files.getlist('media[]')
        media_urls = []  # Old field - still save locally for backwards compatibility
        attachment_urls = []  # New field - GCS URLs
        media_count = len(media_files)
        
        # Save files to GCS if available
        if GCS_AVAILABLE and bucket and media_files:
            for idx, file in enumerate(media_files):
                if file and file.filename:
                    try:
                        # Upload to GCS
                        file_info = upload_to_gcs(file, report_id, idx)
                        attachment_urls.append(file_info['url'])
                        print(f"[GCS] Uploaded {file.filename} -> {file_info['url']}")
                    except Exception as e:
                        print(f"[GCS ERROR] Failed to upload {file.filename}: {e}")
        
        # Fallback: Save locally if GCS fails or unavailable
        if not attachment_urls and media_files:
            # Create uploads directory if it doesn't exist
            upload_dir = os.path.join('data', 'report_uploads', report_id)
            os.makedirs(upload_dir, exist_ok=True)
            
            # Save uploaded files
            for file in media_files:
                if file and file.filename:
                    filename = secure_filename(file.filename)
                    filepath = os.path.join(upload_dir, filename)
                    file.save(filepath)
                    media_urls.append(f"/uploads/{report_id}/{filename}")
        
        # ===== AI ANALYSIS =====
        ai_result = None
        ai_media_summary = None
        ai_overall_summary = None
        ai_tags_list = []
        ai_confidence = None
        auto_status = 'pending'
        
        # Analyze text with Gemini AI
        if GEMINI_API_KEY:
            try:
                print(f"[AI] Analyzing report text with Gemini...")
                ai_result = analyze_text_with_gemini(
                    data.get('description', ''),
                    data.get('severity', ''),
                    data.get('timeframe', ''),
                    data.get('reportType', '')
                )
                
                if ai_result:
                    ai_overall_summary = ai_result.get('summary', '')
                    ai_tags_list = ai_result.get('tags', [])
                    ai_confidence = ai_result.get('confidence', 0.0)
                    
                    # Auto-assign status based on AI analysis
                    auto_status = assign_auto_status(ai_tags_list, ai_confidence)
                    
                    print(f"[AI] Summary: {ai_overall_summary[:100]}...")
                    print(f"[AI] Tags: {ai_tags_list}")
                    print(f"[AI] Confidence: {ai_confidence}")
                    print(f"[AI] Auto Status: {auto_status}")
            except Exception as e:
                print(f"[AI ERROR] Text analysis failed: {e}")
        
        # Analyze attachments with Gemini Vision
        if GEMINI_API_KEY and attachment_urls:
            try:
                print(f"[AI] Analyzing {len(attachment_urls)} attachment(s) with Gemini Vision...")
                ai_media_summary = analyze_attachments_with_gemini(
                    [{'url': url, 'file_type': get_file_type(url)} for url in attachment_urls]
                )
                if ai_media_summary:
                    print(f"[AI] Media Summary: {ai_media_summary[:100]}...")
            except Exception as e:
                print(f"[AI ERROR] Media analysis failed: {e}")
        
        # Prepare data for BigQuery
        row_data = {
            'report_id': report_id,
            'report_type': data.get('reportType', ''),
            'timestamp': timestamp.isoformat() + 'Z',
            'address': data.get('address') or None,
            'zip_code': data.get('zipCode', ''),
            'city': data.get('city', ''),
            'state': data.get('state', ''),
            'county': data.get('county') or None,
            'severity': data.get('severity', ''),
            'specific_type': data.get('specificType', ''),
            'description': data.get('description', ''),
            'people_affected': data.get('peopleAffected', None),
            'timeframe': data.get('timeframe', ''),
            'contact_name': data.get('contactName', None),
            'contact_email': data.get('contactEmail', None),
            'contact_phone': data.get('contactPhone', None),
            'is_anonymous': data.get('anonymous') == 'on',
            'media_urls': attachment_urls if attachment_urls else [],  # REPEATED field = array
            'media_count': media_count,
            'attachment_urls': json.dumps(attachment_urls) if attachment_urls else None,  # STRING = JSON
            'ai_media_summary': ai_media_summary,
            'ai_overall_summary': ai_overall_summary,
            'ai_tags': json.dumps(ai_tags_list) if ai_tags_list else None,
            'ai_confidence': ai_confidence,
            'ai_analyzed_at': timestamp.isoformat() + 'Z' if ai_result else None,
            'status': auto_status,  # Auto-assigned by AI
            'reviewed_by': None,
            'reviewed_at': None,
            'exclude_from_analysis': None,
            'exclusion_reason': None,
            'manual_tags': None,
            'notes': None,
            'latitude': None,
            'longitude': None
        }
        
        # Try to insert into BigQuery
        try:
            project_id = os.getenv('GOOGLE_CLOUD_PROJECT')
            dataset_id = os.getenv('BIGQUERY_DATASET')
            table_id = os.getenv('BIGQUERY_TABLE_REPORTS', 'community_reports')
            
            if project_id and dataset_id and project_id != 'your-actual-project-id':
                # Initialize BigQuery client
                client = bigquery.Client(project=project_id)
                table_ref = f"{project_id}.{dataset_id}.{table_id}"
                
                # Insert row
                errors = client.insert_rows_json(table_ref, [row_data])
                
                if errors:
                    print(f"[BIGQUERY ERROR] Failed to insert: {errors}")
                    # Fall back to CSV
                    save_to_csv(row_data)
                else:
                    print(f"[BIGQUERY SUCCESS] Report {report_id} inserted into {table_ref}")
            else:
                print("[BIGQUERY] Not configured, saving to CSV only")
                save_to_csv(row_data)
                
        except Exception as bq_error:
            print(f"[BIGQUERY ERROR] {str(bq_error)}")
            # Fall back to CSV
            save_to_csv(row_data)
        
        print(f"[REPORT] New report saved: {report_id}")
        print(f"[REPORT] Type: {row_data['report_type']}, Severity: {row_data['severity']}")
        print(f"[REPORT] Location: {row_data['city']}, {row_data['state']} {row_data['zip_code']}")
        print(f"[REPORT] Media files: {media_count}")
        if attachment_urls:
            print(f"[REPORT] GCS URLs: {attachment_urls}")
        if ai_result:
            print(f"[REPORT] AI Status: {auto_status}, Confidence: {ai_confidence}")
        
        return jsonify({
            'success': True,
            'report_id': report_id,
            'message': 'Report submitted successfully',
            'attachment_urls': attachment_urls,
            'ai_analysis': {
                'summary': ai_overall_summary,
                'tags': ai_tags_list,
                'confidence': ai_confidence,
                'status': auto_status
            } if ai_result else None
        })
        
    except Exception as e:
        print(f"[ERROR] Report submission failed: {str(e)}")
        import traceback
        traceback.print_exc()
        return jsonify({
            'success': False,
            'error': str(e)
        }), 500

@app.route('/api/update-report', methods=['POST'])
def update_report():
    """Update report status, reviewer info, exclusion flags, and manual tags"""
    from google.cloud import bigquery
    from datetime import datetime
    
    try:
        data = request.get_json()
        report_id = data.get('report_id')
        
        if not report_id:
            return jsonify({'success': False, 'error': 'Report ID is required'}), 400
        
        # Get update fields
        status = data.get('status')
        reviewed_by = data.get('reviewed_by')
        manual_tags = data.get('manual_tags')
        exclude_from_analysis = data.get('exclude_from_analysis', False)
        exclusion_reason = data.get('exclusion_reason')
        
        # Validate exclusion reason if excluded
        if exclude_from_analysis and not exclusion_reason:
            return jsonify({'success': False, 'error': 'Exclusion reason is required when excluding report'}), 400
        
        # Execute UPDATE in BigQuery
        project_id = os.getenv('GOOGLE_CLOUD_PROJECT')
        dataset_id = os.getenv('BIGQUERY_DATASET')
        table_id = os.getenv('BIGQUERY_TABLE_REPORTS', 'CrowdSourceData')
        
        if not project_id or not dataset_id or project_id == 'your-actual-project-id':
            return jsonify({'success': False, 'error': 'BigQuery not configured'}), 500
        
        client = bigquery.Client(project=project_id)
        table_ref = f"{project_id}.{dataset_id}.{table_id}"
        
        # INSERT a new row with updated data instead of UPDATE (to avoid streaming buffer issue)
        # This creates a duplicate row, and we'll use the latest one when querying
        # Alternatively, we can create a separate updates table
        
        # For now, let's use INSERT with updated timestamp to create new version
        # First, fetch the current row
        select_query = f"""
            SELECT * FROM `{table_ref}`
            WHERE report_id = @report_id
            ORDER BY timestamp DESC
            LIMIT 1
        """
        
        job_config = bigquery.QueryJobConfig(
            query_parameters=[
                bigquery.ScalarQueryParameter("report_id", "STRING", report_id)
            ]
        )
        
        query_job = client.query(select_query, job_config=job_config)
        results = list(query_job.result())
        
        if not results:
            return jsonify({'success': False, 'error': 'Report not found'}), 404
        
        # Get current row data
        current_row = dict(results[0])
        
        # Update the fields
        if status is not None:
            current_row['status'] = status
        
        if reviewed_by is not None:
            current_row['reviewed_by'] = reviewed_by
            current_row['reviewed_at'] = datetime.utcnow().strftime('%Y-%m-%d %H:%M:%S')
        
        if manual_tags is not None:
            current_row['manual_tags'] = manual_tags
        
        current_row['exclude_from_analysis'] = exclude_from_analysis
        
        if exclude_from_analysis and exclusion_reason:
            current_row['exclusion_reason'] = exclusion_reason
        else:
            current_row['exclusion_reason'] = None
        
        # Update timestamp to mark this as newer version
        current_row['timestamp'] = datetime.utcnow().strftime('%Y-%m-%d %H:%M:%S')
        
        # Convert any datetime objects to strings in YYYY-MM-DD HH:MM:SS format
        for key, value in current_row.items():
            if hasattr(value, 'strftime'):  # datetime or date object
                current_row[key] = value.strftime('%Y-%m-%d %H:%M:%S')
            elif value is None:
                # Keep None as is
                pass
        
        # Insert the updated row
        errors = client.insert_rows_json(table_ref, [current_row])
        
        if errors:
            print(f"[UPDATE ERROR] Failed to insert updated row: {errors}")
            return jsonify({'success': False, 'error': f'Failed to update: {errors}'}), 500
        
        print(f"[UPDATE SUCCESS] Report {report_id} updated via insert")
        print(f"[UPDATE] Status: {status}, Reviewed by: {reviewed_by}, Excluded: {exclude_from_analysis}")
        
        return jsonify({
            'success': True,
            'message': 'Report updated successfully',
            'report_id': report_id
        })
        
    except Exception as e:
        print(f"[UPDATE ERROR] {str(e)}")
        import traceback
        traceback.print_exc()
        return jsonify({
            'success': False,
            'error': str(e)
        }), 500

def save_to_csv(row_data):
    """Fallback: Save report to CSV file"""
    import csv
    import os
    
    # Convert lists to string for CSV
    csv_data = row_data.copy()
    csv_data['media_urls'] = str(csv_data['media_urls']) if csv_data['media_urls'] else '[]'
    csv_data['is_anonymous'] = 'true' if csv_data['is_anonymous'] else 'false'
    
    # Append to CSV file
    csv_file = 'data/community_reports.csv'
    file_exists = os.path.isfile(csv_file)
    
    # Ensure data directory exists
    os.makedirs('data', exist_ok=True)
    
    with open(csv_file, 'a', newline='', encoding='utf-8') as f:
        writer = csv.DictWriter(f, fieldnames=csv_data.keys())
        
        # Write header if file is new
        if not file_exists:
            writer.writeheader()
        
        writer.writerow(csv_data)
    
    print(f"[CSV] Report saved to {csv_file}")

@app.route('/api/air-quality-detailed', methods=['GET'])
def get_air_quality_detailed():
    """API endpoint to get detailed pollutant-specific data from EPA AQS"""
    try:
        zipcode = request.args.get('zipCode')
        city = request.args.get('city')
        state = request.args.get('state')
        days = int(request.args.get('days', 7))
        
        # Check for custom date range
        start_date_param = request.args.get('startDate')
        end_date_param = request.args.get('endDate')
        
        print(f"[AQS DETAILED] Request - ZIP: {zipcode}, City: {city}, State: {state}, Days: {days}")
        if start_date_param or end_date_param:
            print(f"[AQS DETAILED] Custom date range: {start_date_param} to {end_date_param}")
        
        # Get location coordinates
        lat, lon = None, None
        location_info = None
        use_zipcode = zipcode  # Track which zipcode to use
        
        if zipcode:
            location_info = location_service.get_zipcode_info(zipcode)
            if location_info:
                lat = location_info.get('latitude')
                lon = location_info.get('longitude')
                print(f"[AQS DETAILED] ZIP {zipcode} -> lat={lat}, lon={lon}")
        elif city and state:
            location_info = location_service.get_coordinates_for_city(city, state)
            if location_info:
                lat = location_info.get('latitude')
                lon = location_info.get('longitude')
                # CRITICAL: Get zipcode from location_info for city searches
                use_zipcode = location_info.get('zipcode')
                print(f"[AQS DETAILED] {city}, {state} -> lat={lat}, lon={lon}, ZIP={use_zipcode}")
            else:
                print(f"[DETAILED] Location lookup failed for {city}, {state}")
        
        if not lat or not lon:
            print("[DETAILED] Could not determine location coordinates")
            return jsonify({'success': False, 'error': f'Could not find location: {city}, {state}' if city else 'Invalid location'}), 400
        
        # Use AirNow API to get ALL current parameters across date range
        print(f"[DETAILED] Getting all parameters from AirNow API for date range...")
        print(f"[DETAILED] Using zipcode={use_zipcode}, lat={lat}, lon={lon}")
        
        if not epa_service:
            return jsonify({'success': False, 'error': 'EPA service not available'}), 503
        
        # Determine date range
        if start_date_param and end_date_param:
            start_date = start_date_param
            end_date = end_date_param
        else:
            start_date = (datetime.now() - timedelta(days=days)).strftime('%Y-%m-%d')
            end_date = datetime.now().strftime('%Y-%m-%d')
        
        print(f"[DETAILED] Date range: {start_date} to {end_date}")
        
        # Determine state code
        state_code = None
        if state:
            state_code = location_service.get_state_code_from_name(state) if len(state) > 2 else state.upper()
        if location_info:
            loc_state = location_info.get('state_code') or location_info.get('stateCode')
            if loc_state and not state_code:
                state_code = loc_state
        
        # Initialize parameters
        parameters = {
            'PM2.5': {'values': [], 'dates': [], 'current': 0, 'min': 0, 'max': 0, 'avg': 0, 'unit': 'μg/m³'},
            'PM10': {'values': [], 'dates': [], 'current': 0, 'min': 0, 'max': 0, 'avg': 0, 'unit': 'μg/m³'},
            'OZONE': {'values': [], 'dates': [], 'current': 0, 'min': 0, 'max': 0, 'avg': 0, 'unit': 'ppb'},
            'CO': {'values': [], 'dates': [], 'current': 0, 'min': 0, 'max': 0, 'avg': 0, 'unit': 'ppm'},
            'SO2': {'values': [], 'dates': [], 'current': 0, 'min': 0, 'max': 0, 'avg': 0, 'unit': 'ppb'},
            'NO2': {'values': [], 'dates': [], 'current': 0, 'min': 0, 'max': 0, 'avg': 0, 'unit': 'ppb'}
        }
        
        # Parse date range
        current_date = datetime.strptime(start_date, '%Y-%m-%d')
        end_dt = datetime.strptime(end_date, '%Y-%m-%d')
        
        total_days = (end_dt - current_date).days + 1
        print(f"[DETAILED] Processing {total_days} days of data")
        
        # For each day in the range, get all parameters
        day_count = 0
        while current_date <= end_dt:
            date_str = current_date.strftime('%Y-%m-%d')
            
            # Get all current parameters for this date
            # Note: AirNow API only has current data, so we simulate historical by variance
            # CRITICAL: Use use_zipcode (which may come from city lookup)
            all_current_params = epa_service.get_all_current_parameters(
                zipcode=use_zipcode, lat=lat, lon=lon, state_code=state_code, distance=50
            )
            
            if day_count == 0:  # Log first day only
                print(f"[DETAILED] Day 1 ({date_str}): Got {len(all_current_params)} parameters")
                for param in all_current_params:
                    print(f"[DETAILED]   - {param.get('parameter')}: AQI {param.get('aqi')}")
            
            # Process each parameter for this date
            for param_data in all_current_params:
                parameter_name = param_data.get('parameter', '')
                aqi = param_data.get('aqi', 0)
                
                # Add variance for historical simulation (±15% based on date)
                if current_date < datetime.now():
                    variance_factor = (hash(date_str + parameter_name) % 30) - 15
                    aqi = max(0, min(500, aqi + int(aqi * variance_factor / 100)))
                
                # Map EPA parameter names to our keys
                param_key = None
                if 'PM2.5' in parameter_name.upper():
                    param_key = 'PM2.5'
                elif 'PM10' in parameter_name.upper() and 'PM2.5' not in parameter_name.upper():
                    param_key = 'PM10'
                elif 'OZONE' in parameter_name.upper() or 'O3' in parameter_name.upper():
                    param_key = 'OZONE'
                elif 'CO' in parameter_name.upper() and 'O3' not in parameter_name.upper():
                    param_key = 'CO'
                elif 'SO2' in parameter_name.upper() or 'SULFUR' in parameter_name.upper():
                    param_key = 'SO2'
                elif 'NO2' in parameter_name.upper() or 'NITROGEN' in parameter_name.upper():
                    param_key = 'NO2'
                
                if param_key and param_key in parameters:
                    value = aqi_to_concentration(aqi, param_key)
                    parameters[param_key]['values'].append(value)
                    parameters[param_key]['dates'].append(date_str)
                    
                    if day_count == 0:  # Log first day mapping
                        print(f"[DETAILED] Mapped {parameter_name} -> {param_key}, value: {value}")
            
            current_date += timedelta(days=1)
            day_count += 1
        
        # Calculate statistics
        for param_key in parameters:
            if parameters[param_key]['values']:
                values = parameters[param_key]['values']
                parameters[param_key]['current'] = values[-1] if values else 0
                parameters[param_key]['min'] = min(values)
                parameters[param_key]['max'] = max(values)
                parameters[param_key]['avg'] = sum(values) / len(values)
        
        # Calculate date range
        start_date = (datetime.now() - timedelta(days=days)).strftime('%Y-%m-%d')
        end_date = datetime.now().strftime('%Y-%m-%d')
        
        result = {
            'success': True,
            'parameters': parameters,
            'location': {
                'zipcode': zipcode,
                'city': city or (location_info.get('city') if location_info else None),
                'state': state or (location_info.get('state') if location_info else None),
                'latitude': lat,
                'longitude': lon
            },
            'timeframe': {
                'days': days,
                'start': start_date,
                'end': end_date
            }
        }
        
        total_points = sum(len(p['values']) for p in parameters.values())
        print(f"[AQS DETAILED] Returning {total_points} total data points across {len([p for p in parameters.values() if p['values']])} parameters")
        return jsonify(result)
        
    except Exception as e:
        print(f"[ERROR] Detailed air quality API error: {e}")
        import traceback
        traceback.print_exc()
        return jsonify({'success': False, 'error': str(e)}), 500

def aqi_to_concentration(aqi, parameter):
    """Convert AQI to approximate concentration for different parameters"""
    # Rough conversion based on EPA breakpoints
    conversions = {
        'PM2.5': aqi / 4.0,  # μg/m³
        'PM10': aqi / 2.0,   # μg/m³
        'OZONE': aqi * 0.8,  # ppb
        'CO': aqi / 10.0,    # ppm
        'SO2': aqi * 0.7,    # ppb
        'NO2': aqi * 0.9     # ppb
    }
    return conversions.get(parameter, aqi)

@app.route('/api/weather', methods=['GET'])
def get_weather():
    """API endpoint to get weather data"""
    try:
        zipcode = request.args.get('zipCode')
        city = request.args.get('city')
        state = request.args.get('state')
        
        print(f"[WEATHER API] Request - ZIP: {zipcode}, City: {city}, State: {state}")
        
        if not weather_service:
            print("[WEATHER API] Service not available")
            return jsonify({'success': False, 'error': 'Weather service not available'}), 503
        
        # Get coordinates from ZIP code or city/state
        lat, lon = None, None
        location_data = None
        
        if zipcode:
            # Use location service to get coordinates from ZIP
            location_data = location_service.get_zipcode_info(zipcode)
            print(f"[WEATHER API] ZIP data: {location_data}")
        elif city and state:
            # Use city/state to get coordinates
            location_data = location_service.get_coordinates_for_city(city, state)
            print(f"[WEATHER API] City/State data: {location_data}")
        
        if location_data:
            lat = location_data.get('latitude')
            lon = location_data.get('longitude')
            print(f"[WEATHER API] Coordinates: lat={lat}, lon={lon}")
        
        if lat and lon:
            print(f"[WEATHER API] Calling weather service with lat={lat}, lon={lon}")
            weather_data = weather_service.get_current_weather(lat=lat, lon=lon)
            forecast_data = weather_service.get_forecast(lat=lat, lon=lon, days=5)
            
            print(f"[WEATHER API] Got data - current: {bool(weather_data)}, forecast: {bool(forecast_data)}")
            
            return jsonify({
                'success': True,
                'data': {
                    'current': weather_data,
                    'forecast': forecast_data
                }
            })
        else:
            print("[WEATHER API] Could not determine coordinates")
            return jsonify({'success': False, 'error': 'Could not determine location coordinates'}), 400
            
    except Exception as e:
        print(f"[ERROR] Weather API error: {e}")
        import traceback
        traceback.print_exc()
        return jsonify({'success': False, 'error': str(e)}), 500

@app.route('/api/air-quality-map', methods=['GET'])
def get_air_quality_map():
    """API endpoint to get air quality data for heatmap visualization"""
    try:
        # Get state filter (optional)
        state_name = request.args.get('state')
        limit = int(request.args.get('limit', 100))  # Default to 100 locations
        
        print(f"[HEATMAP API] Request - State: {state_name}, Limit: {limit}")
        
        # Convert state name to code if needed
        state_code = None
        if state_name:
            if len(state_name) == 2:
                state_code = state_name.upper()
            else:
                state_code = location_service.get_state_code_from_name(state_name)
        
        # Get list of cities/ZIP codes to sample
        locations_to_sample = []
        
        if state_code:
            # Get major cities in the state
            cities = location_service.get_cities_by_state(state_code)
            # Sample evenly across the state
            step = max(1, len(cities) // limit)
            for i in range(0, min(len(cities), limit), step):
                city = cities[i]
                loc_info = location_service.get_location_info(
                    state_code=state_code,
                    city_name=city['name']
                )
                if loc_info and loc_info.get('zipcodes'):
                    locations_to_sample.append({
                        'zipcode': loc_info['zipcodes'][0],
                        'city': city['name'],
                        'state': state_code,
                        'latitude': loc_info.get('latitude'),
                        'longitude': loc_info.get('longitude')
                    })
        else:
            # Sample major US cities across all states
            major_states = ['CA', 'NY', 'TX', 'FL', 'IL', 'PA', 'OH', 'GA', 'NC', 'MI']
            cities_per_state = max(1, limit // len(major_states))
            
            for state in major_states:
                cities = location_service.get_cities_by_state(state)
                step = max(1, len(cities) // cities_per_state)
                for i in range(0, min(len(cities), cities_per_state * step), step):
                    city = cities[i]
                    loc_info = location_service.get_location_info(
                        state_code=state,
                        city_name=city['name']
                    )
                    if loc_info and loc_info.get('zipcodes'):
                        locations_to_sample.append({
                            'zipcode': loc_info['zipcodes'][0],
                            'city': city['name'],
                            'state': state,
                            'latitude': loc_info.get('latitude'),
                            'longitude': loc_info.get('longitude')
                        })
        
        # Get air quality data for each location
        heatmap_data = []
        for loc in locations_to_sample[:limit]:
            try:
                # Get current AQI for this location
                aqi_data = epa_service.get_current_aqi(loc['zipcode'])
                
                if aqi_data and aqi_data.get('success') and aqi_data.get('data'):
                    # Find the highest AQI value
                    max_aqi = 0
                    for reading in aqi_data['data']:
                        aqi = reading.get('AQI', 0)
                        if aqi > max_aqi:
                            max_aqi = aqi
                    
                    if max_aqi > 0 and loc.get('latitude') and loc.get('longitude'):
                        heatmap_data.append({
                            'lat': loc['latitude'],
                            'lng': loc['longitude'],
                            'weight': max_aqi,  # AQI value for heatmap intensity
                            'aqi': max_aqi,
                            'city': loc['city'],
                            'state': loc['state'],
                            'zipcode': loc['zipcode']
                        })
            except Exception as e:
                print(f"[HEATMAP API] Error getting data for {loc['city']}, {loc['state']}: {e}")
                continue
        
        print(f"[HEATMAP API] Returning {len(heatmap_data)} locations with AQI data")
        
        return jsonify({
            'success': True,
            'data': heatmap_data,
            'count': len(heatmap_data),
            'source': 'EPA AirNow API'
        })
        
    except Exception as e:
        print(f"[HEATMAP API] Error: {e}")
        import traceback
        traceback.print_exc()
        return jsonify({'success': False, 'error': str(e)}), 500

@app.route('/api/pollen', methods=['GET'])
def get_pollen():
    """API endpoint to get pollen data"""
    try:
        zipcode = request.args.get('zipCode')
        city = request.args.get('city')
        state = request.args.get('state')
        
        print(f"[POLLEN API] Request - ZIP: {zipcode}, City: {city}, State: {state}")
        
        if not pollen_service:
            print("[POLLEN API] Service not available")
            return jsonify({'success': False, 'error': 'Pollen service not available'}), 503
        
        # Get coordinates from ZIP code or city/state
        lat, lon = None, None
        location_data = None
        
        if zipcode:
            # Use location service to get coordinates from ZIP
            location_data = location_service.get_zipcode_info(zipcode)
            print(f"[POLLEN API] ZIP data: {location_data}")
        elif city and state:
            # Use city/state to get coordinates
            location_data = location_service.get_coordinates_for_city(city, state)
            print(f"[POLLEN API] City/State data: {location_data}")
        
        if location_data:
            lat = location_data.get('latitude')
            lon = location_data.get('longitude')
            print(f"[POLLEN API] Coordinates: lat={lat}, lon={lon}")
        
        if lat and lon:
            print(f"[POLLEN API] Calling pollen service with lat={lat}, lon={lon}")
            pollen_data = pollen_service.get_current_pollen(lat=lat, lon=lon)
            forecast_data = pollen_service.get_pollen_forecast(lat=lat, lon=lon, days=5)
            
            print(f"[POLLEN API] Got data - current: {bool(pollen_data)}, forecast: {bool(forecast_data)}")
            
            return jsonify({
                'success': True,
                'data': {
                    'current': pollen_data,
                    'forecast': forecast_data
                }
            })
        else:
            print("[POLLEN API] Could not determine coordinates")
            return jsonify({'success': False, 'error': 'Could not determine location coordinates'}), 400
            
    except Exception as e:
        print(f"[ERROR] Pollen API error: {e}")
        import traceback
        traceback.print_exc()
        return jsonify({'success': False, 'error': str(e)}), 500

# ===== PSA VIDEO ENDPOINTS =====

@app.route('/api/generate-psa-video', methods=['POST'])
def generate_psa_video_endpoint():
    """Generate PSA video from current health data"""
    if not PSA_VIDEO_AVAILABLE or not video_manager:
        return jsonify({
            'success': False,
            'error': 'PSA video feature not available'
        }), 503
    
    try:
        request_data = request.get_json()
        location = request_data.get('location', 'California')
        data_type = request_data.get('data_type', 'air_quality')  # or 'disease'
        
        # Get current health data
        if data_type == 'air_quality':
            health_data = agent.query_air_quality_data(state=location, days=1)
            if health_data:
                df = pd.DataFrame(health_data)
                avg_aqi = df['aqi'].mean() if 'aqi' in df else 50
                severity = "good" if avg_aqi <= 50 else "moderate" if avg_aqi <= 100 else "unhealthy"
            else:
                avg_aqi = 50
                severity = "good"
        else:
            # Disease data
            avg_aqi = 0
            severity = "moderate"
        
        # Call agent to generate action line and video
        prompt = f"Create a PSA video for {location} about {data_type}. Current severity: {severity}, AQI: {avg_aqi}"
        
        if ADK_AGENT_AVAILABLE:
            response = call_adk_agent(prompt)
            
            return jsonify({
                'success': True,
                'action_line': 'Generated action line here',  # Extract from response
                'status': 'processing',
                'message': response,
                'note': 'PSA video generation initiated'
            })
        else:
            return jsonify({
                'success': False,
                'error': 'PSA video generation requires ADK agent'
            }), 503
            
    except Exception as e:
        return jsonify({
            'success': False,
            'error': str(e)
        }), 500


@app.route('/api/approve-and-post', methods=['POST'])
def approve_and_post_video():
    """Post approved video to Twitter"""
    if not PSA_VIDEO_AVAILABLE:
        return jsonify({
            'success': False,
            'error': 'PSA video feature not available'
        }), 503
    
    try:
        request_data = request.get_json()
        video_uri = request_data.get('video_uri')
        message = request_data.get('message')
        hashtags = request_data.get('hashtags', [])
        
        # TODO: Implement actual Twitter posting
        # For now, simulate success
        
        return jsonify({
            'success': True,
            'tweet_url': 'https://twitter.com/CommunityHealth/status/123456',
            'message': 'Video posted successfully (simulation mode)',
            'note': 'Add Twitter API credentials to enable real posting'
        })
        
    except Exception as e:
        return jsonify({
            'success': False,
            'error': str(e)
        }), 500


@app.route('/api/check-video-task/<task_id>')
def check_video_task(task_id):
    """Check status of async video generation task"""
    if not PSA_VIDEO_AVAILABLE or not video_manager:
        return jsonify({
            'status': 'error',
            'error': 'PSA video feature not available'
        }), 503
    
    try:
        task = video_manager.get_task(task_id)
        
        if task:
            return jsonify(task)
        else:
            return jsonify({
                'status': 'not_found',
                'error': 'Task ID not found'
            }), 404
            
    except Exception as e:
        return jsonify({
            'status': 'error',
            'error': str(e)
        }), 500


@app.route('/api/post-to-twitter', methods=['POST'])
def post_to_twitter():
    """
    Post a PSA video to Twitter/X
    
    Expected JSON:
    {
        "video_url": "https://storage.googleapis.com/...",
        "message": "Health alert message",
        "hashtags": ["HealthAlert", "AirQuality"] (optional)
    }
    """
    if not PSA_VIDEO_AVAILABLE:
        return jsonify({
            'success': False,
            'error': 'PSA video feature not available'
        }), 503
    
    try:
        data = request.get_json()
        
        video_url = data.get('video_url')
        message = data.get('message', '')
        hashtags = data.get('hashtags', ['HealthAlert', 'PublicHealth', 'CommunityHealth'])
        
        if not video_url:
            return jsonify({
                'success': False,
                'error': 'video_url is required'
            }), 400
        
        if not message:
            return jsonify({
                'success': False,
                'error': 'message is required'
            }), 400
        
        # Import Twitter client
        from multi_tool_agent_bquery_tools.integrations.twitter_client import get_twitter_client
        
        twitter_client = get_twitter_client()
        
        print(f"\n[TWITTER] ===== Twitter Posting Request =====")
        print(f"[TWITTER] Video URL: {video_url[:50]}...")
        print(f"[TWITTER] Message: {message[:100]}...")
        print(f"[TWITTER] Hashtags: {hashtags}")
        
        # Post to Twitter
        result = twitter_client.post_video_tweet(
            video_url=video_url,
            message=message,
            hashtags=hashtags
        )
        
        if result['status'] == 'success':
            print(f"[TWITTER] SUCCESS: Tweet posted!")
            print(f"[TWITTER] URL: {result['tweet_url']}")
            
            return jsonify({
                'success': True,
                'tweet_url': result['tweet_url'],
                'tweet_id': result['tweet_id'],
                'message': result.get('message', 'Posted to Twitter successfully!')
            })
        else:
            print(f"[TWITTER] ERROR: {result.get('error_message')}")
            return jsonify({
                'success': False,
                'error': result.get('error_message', 'Unknown error')
            }), 500
        
    except Exception as e:
        print(f"[TWITTER] ERROR: {e}")
        import traceback
        traceback.print_exc()
        return jsonify({
            'success': False,
            'error': str(e)
        }), 500

# ===== END PSA VIDEO ENDPOINTS =====

@app.route('/acknowledgements')
def acknowledgements():
    """Acknowledgements page"""
    return render_template('acknowledgements.html')


@app.route('/health')
def health_check():
    """Health check endpoint"""
    return jsonify({
        'status': 'healthy',
        'mode': 'production',
        'adk_agent': 'available' if ADK_AGENT_AVAILABLE else 'unavailable',
        'psa_video_feature': 'enabled' if PSA_VIDEO_AVAILABLE else 'disabled',
        'services': {
            'epa': EPA_AVAILABLE,
            'weather': weather_service is not None,
            'pollen': pollen_service is not None,
            'gcs': GCS_AVAILABLE,
            'tts': TTS_AVAILABLE
        }
    }), 200

if __name__ == '__main__':
    port = int(os.environ.get('PORT', 8080))
    print(f"[OK] Starting Flask app on port {port}")
    print(f"[INFO] Visit http://localhost:{port} to view the application")
    if EPA_AVAILABLE:
        print(f"[INFO] Running with EPA/AirNow API integration")
    else:
        print(f"[INFO] Running with mock data (EPA API unavailable)")
    app.run(host='0.0.0.0', port=port, debug=True)<|MERGE_RESOLUTION|>--- conflicted
+++ resolved
@@ -981,11 +981,7 @@
     try:
         request_data = request.get_json()
         question = request_data.get('question', '')
-<<<<<<< HEAD
         persona_type = request_data.get('persona', None)
-=======
-        persona_type = request_data.get("persona" , None)
->>>>>>> 13a846a1
         
         if not question:
             return jsonify({
@@ -1123,7 +1119,6 @@
                         'formattedAddress': location_context
                     }
                 
-<<<<<<< HEAD
                 # Call ADK agent with context and persona
                 response = call_adk_agent(
                     enhanced_question, 
@@ -1131,10 +1126,6 @@
                     time_frame=time_frame,
                     persona=persona_type if persona_type else "Community Resident"
                 )
-=======
-                # Call ADK agent with context
-                response = call_adk_agent(enhanced_question, location_context=location_context_dict, time_frame=time_frame,persona= persona_type if persona_type else "Community Resident")
->>>>>>> 13a846a1
                 print(f"[AGENT-CHAT] ADK response received: {response[:100]}...")
                 
                 # Check if response indicates an API key error
